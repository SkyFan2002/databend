// Copyright 2021 Datafuse Labs
//
// Licensed under the Apache License, Version 2.0 (the "License");
// you may not use this file except in compliance with the License.
// You may obtain a copy of the License at
//
//     http://www.apache.org/licenses/LICENSE-2.0
//
// Unless required by applicable law or agreed to in writing, software
// distributed under the License is distributed on an "AS IS" BASIS,
// WITHOUT WARRANTIES OR CONDITIONS OF ANY KIND, either express or implied.
// See the License for the specific language governing permissions and
// limitations under the License.

use std::collections::BTreeMap;
use std::collections::HashMap;
use std::collections::HashSet;
use std::fmt::Display;
use std::fmt::Formatter;

use common_catalog::plan::DataSourcePlan;
use common_catalog::plan::InternalColumn;
use common_catalog::plan::Partitions;
use common_catalog::plan::Projection;
use common_catalog::plan::StageTableInfo;
use common_exception::Result;
use common_expression::types::DataType;
use common_expression::types::NumberDataType;
use common_expression::BlockThresholds;
use common_expression::ColumnId;
use common_expression::DataBlock;
use common_expression::DataField;
use common_expression::DataSchemaRef;
use common_expression::DataSchemaRefExt;
use common_expression::FieldIndex;
use common_expression::RemoteExpr;
use common_expression::Scalar;
use common_expression::TableSchemaRef;
use common_functions::aggregates::AggregateFunctionFactory;
use common_functions::BUILTIN_FUNCTIONS;
use common_meta_app::schema::TableInfo;
use common_storage::StageFileInfo;
use enum_as_inner::EnumAsInner;
use storages_common_table_meta::meta::ColumnStatistics;
use storages_common_table_meta::meta::TableSnapshot;

use crate::executor::explain::PlanStatsInfo;
use crate::executor::RangeJoinCondition;
use crate::optimizer::ColumnSet;
use crate::plans::CopyIntoTableMode;
use crate::plans::JoinType;
use crate::plans::RuntimeFilterId;
use crate::plans::ValidationMode;
use crate::plans::WindowFuncFrame;
use crate::ColumnBinding;
use crate::IndexType;

pub type ColumnID = String;

#[derive(Clone, Debug, serde::Serialize, serde::Deserialize)]
pub struct TableScan {
    /// A unique id of operator in a `PhysicalPlan` tree.
    /// Only used for display.
    pub plan_id: u32,

    pub name_mapping: BTreeMap<String, IndexType>,
    pub source: Box<DataSourcePlan>,

    /// Only used for display
    pub table_index: IndexType,
    pub stat_info: Option<PlanStatsInfo>,

    pub internal_column: Option<BTreeMap<FieldIndex, InternalColumn>>,
}

impl TableScan {
    pub fn output_fields(
        schema: TableSchemaRef,
        name_mapping: &BTreeMap<String, IndexType>,
    ) -> Result<Vec<DataField>> {
        let mut fields = Vec::with_capacity(name_mapping.len());
        let mut name_and_ids = name_mapping
            .iter()
            .map(|(name, id)| {
                let index = schema.index_of(name)?;
                Ok((name, id, index))
            })
            .collect::<Result<Vec<_>>>()?;
        name_and_ids.sort_by_key(|(_, _, index)| *index);

        for (name, id, _) in name_and_ids {
            let orig_field = schema.field_with_name(name)?;
            let data_type = DataType::from(orig_field.data_type());
            fields.push(DataField::new(&id.to_string(), data_type));
        }
        Ok(fields)
    }

    pub fn output_schema(&self) -> Result<DataSchemaRef> {
        let fields = TableScan::output_fields(self.source.schema(), &self.name_mapping)?;
        Ok(DataSchemaRefExt::create(fields))
    }
}

#[derive(Clone, Debug, serde::Serialize, serde::Deserialize)]
pub struct CteScan {
    /// A unique id of operator in a `PhysicalPlan` tree.
    /// Only used for display.
    pub plan_id: u32,
    pub cte_idx: (IndexType, IndexType),
    pub output_schema: DataSchemaRef,
}

impl CteScan {
    pub fn output_schema(&self) -> Result<DataSchemaRef> {
        Ok(self.output_schema.clone())
    }
}

#[derive(Clone, Debug, serde::Serialize, serde::Deserialize)]
pub struct MaterializedCte {
    /// A unique id of operator in a `PhysicalPlan` tree.
    /// Only used for display.
    pub plan_id: u32,

    pub left: Box<PhysicalPlan>,
    pub right: Box<PhysicalPlan>,
    pub cte_idx: IndexType,
    pub left_output_columns: Vec<ColumnBinding>,
}

impl MaterializedCte {
    pub fn output_schema(&self) -> Result<DataSchemaRef> {
        let fields = self.right.output_schema()?.fields().clone();
        Ok(DataSchemaRefExt::create(fields))
    }
}

#[derive(Clone, Debug, serde::Serialize, serde::Deserialize)]
pub struct Filter {
    /// A unique id of operator in a `PhysicalPlan` tree.
    /// Only used for display.
    pub plan_id: u32,

    pub input: Box<PhysicalPlan>,

    // Assumption: expression's data type must be `DataType::Boolean`.
    pub predicates: Vec<RemoteExpr>,

    /// Only used for explain
    pub stat_info: Option<PlanStatsInfo>,
}

impl Filter {
    pub fn output_schema(&self) -> Result<DataSchemaRef> {
        self.input.output_schema()
    }
}

#[derive(Clone, Debug, serde::Serialize, serde::Deserialize)]
pub struct Project {
    /// A unique id of operator in a `PhysicalPlan` tree.
    /// Only used for display.
    pub plan_id: u32,

    pub input: Box<PhysicalPlan>,
    pub projections: Vec<usize>,

    /// Only used for display
    pub columns: ColumnSet,
    pub stat_info: Option<PlanStatsInfo>,
}

impl Project {
    pub fn output_schema(&self) -> Result<DataSchemaRef> {
        let input_schema = self.input.output_schema()?;
        let mut fields = Vec::new();
        for i in self.projections.iter() {
            fields.push(input_schema.field(*i).clone());
        }
        Ok(DataSchemaRefExt::create(fields))
    }
}

#[derive(Clone, Debug, serde::Serialize, serde::Deserialize)]
pub struct EvalScalar {
    /// A unique id of operator in a `PhysicalPlan` tree.
    /// Only used for display.
    pub plan_id: u32,

    pub input: Box<PhysicalPlan>,
    pub exprs: Vec<(RemoteExpr, IndexType)>,

    /// Only used for explain
    pub stat_info: Option<PlanStatsInfo>,
}

impl EvalScalar {
    pub fn output_schema(&self) -> Result<DataSchemaRef> {
        let input_schema = self.input.output_schema()?;
        let mut fields = input_schema.fields().clone();
        for (expr, index) in self.exprs.iter() {
            let name = index.to_string();
            if let RemoteExpr::ColumnRef { id, .. } = expr {
                if name == fields[*id].name().as_str() {
                    continue;
                }
            }
            let data_type = expr.as_expr(&BUILTIN_FUNCTIONS).data_type().clone();
            fields.push(DataField::new(&name, data_type));
        }
        Ok(DataSchemaRefExt::create(fields))
    }
}

#[derive(Clone, Debug, serde::Serialize, serde::Deserialize)]
pub struct ProjectSet {
    /// A unique id of operator in a `PhysicalPlan` tree.
    /// Only used for display.
    pub plan_id: u32,

    pub input: Box<PhysicalPlan>,

    pub srf_exprs: Vec<(RemoteExpr, IndexType)>,

    pub unused_indices: HashSet<IndexType>,

    /// Only used for explain
    pub stat_info: Option<PlanStatsInfo>,
}

impl ProjectSet {
    pub fn output_schema(&self) -> Result<DataSchemaRef> {
        let input_schema = self.input.output_schema()?;
        let mut fields = Vec::with_capacity(input_schema.num_fields() + self.srf_exprs.len());
        for (i, field) in input_schema.fields().iter().enumerate() {
            if !self.unused_indices.contains(&i) {
                fields.push(field.clone());
            }
        }
        fields.extend(self.srf_exprs.iter().map(|(srf, index)| {
            DataField::new(
                &index.to_string(),
                srf.as_expr(&BUILTIN_FUNCTIONS).data_type().clone(),
            )
        }));
        Ok(DataSchemaRefExt::create(fields))
    }
}

#[derive(Clone, Debug, serde::Serialize, serde::Deserialize)]
pub struct AggregateExpand {
    /// A unique id of operator in a `PhysicalPlan` tree.
    /// Only used for display.
    pub plan_id: u32,

    pub input: Box<PhysicalPlan>,
    pub group_bys: Vec<IndexType>,
    pub grouping_id_index: IndexType,
    pub grouping_sets: Vec<Vec<IndexType>>,
    /// Only used for explain
    pub stat_info: Option<PlanStatsInfo>,
}

impl AggregateExpand {
    pub fn output_schema(&self) -> Result<DataSchemaRef> {
        let input_schema = self.input.output_schema()?;
        let mut output_fields = input_schema.fields().clone();

        for group_by in self
            .group_bys
            .iter()
            .filter(|&index| *index != self.grouping_id_index)
        {
            // All group by columns will wrap nullable.
            let i = input_schema.index_of(&group_by.to_string())?;
            let f = &mut output_fields[i];
            *f = DataField::new(f.name(), f.data_type().wrap_nullable())
        }

        output_fields.push(DataField::new(
            &self.grouping_id_index.to_string(),
            DataType::Number(NumberDataType::UInt32),
        ));
        Ok(DataSchemaRefExt::create(output_fields))
    }
}

#[derive(Clone, Debug, serde::Serialize, serde::Deserialize)]
pub struct AggregatePartial {
    /// A unique id of operator in a `PhysicalPlan` tree.
    /// Only used for display.
    pub plan_id: u32,

    pub input: Box<PhysicalPlan>,
    pub group_by: Vec<IndexType>,
    pub agg_funcs: Vec<AggregateFunctionDesc>,
    /// Only used for explain
    pub stat_info: Option<PlanStatsInfo>,
}

impl AggregatePartial {
    pub fn output_schema(&self) -> Result<DataSchemaRef> {
        let input_schema = self.input.output_schema()?;
        let mut fields = Vec::with_capacity(self.agg_funcs.len() + self.group_by.len());
        for agg in self.agg_funcs.iter() {
            fields.push(DataField::new(
                &agg.output_column.to_string(),
                DataType::String,
            ));
        }
        if !self.group_by.is_empty() {
            let method = DataBlock::choose_hash_method_with_types(
                &self
                    .group_by
                    .iter()
                    .map(|index| {
                        Ok(input_schema
                            .field_with_name(&index.to_string())?
                            .data_type()
                            .clone())
                    })
                    .collect::<Result<Vec<_>>>()?,
                false,
            )?;
            fields.push(DataField::new("_group_by_key", method.data_type()));
        }
        Ok(DataSchemaRefExt::create(fields))
    }
}

#[derive(Clone, Debug, serde::Serialize, serde::Deserialize)]
pub struct AggregateFinal {
    /// A unique id of operator in a `PhysicalPlan` tree.
    /// Only used for display.
    pub plan_id: u32,

    pub input: Box<PhysicalPlan>,
    pub group_by: Vec<IndexType>,
    pub agg_funcs: Vec<AggregateFunctionDesc>,
    pub before_group_by_schema: DataSchemaRef,

    pub limit: Option<usize>,
    /// Only used for explain
    pub stat_info: Option<PlanStatsInfo>,
}

impl AggregateFinal {
    pub fn output_schema(&self) -> Result<DataSchemaRef> {
        let mut fields = Vec::with_capacity(self.agg_funcs.len() + self.group_by.len());
        for agg in self.agg_funcs.iter() {
            let data_type = agg.sig.return_type()?;
            fields.push(DataField::new(&agg.output_column.to_string(), data_type));
        }
        for id in self.group_by.iter() {
            let data_type = self
                .before_group_by_schema
                .field_with_name(&id.to_string())?
                .data_type()
                .clone();
            fields.push(DataField::new(&id.to_string(), data_type));
        }
        Ok(DataSchemaRefExt::create(fields))
    }
}

#[derive(Clone, Debug, serde::Serialize, serde::Deserialize)]
pub enum WindowFunction {
    Aggregate(AggregateFunctionDesc),
    RowNumber,
    Rank,
    DenseRank,
    PercentRank,
    LagLead(LagLeadFunctionDesc),
    NthValue(NthValueFunctionDesc),
    Ntile(NtileFunctionDesc),
    CumeDist,
}

impl WindowFunction {
    fn data_type(&self) -> Result<DataType> {
        match self {
            WindowFunction::Aggregate(agg) => agg.sig.return_type(),
            WindowFunction::RowNumber | WindowFunction::Rank | WindowFunction::DenseRank => {
                Ok(DataType::Number(NumberDataType::UInt64))
            }
            WindowFunction::PercentRank | WindowFunction::CumeDist => {
                Ok(DataType::Number(NumberDataType::Float64))
            }
            WindowFunction::LagLead(f) => Ok(f.return_type.clone()),
            WindowFunction::NthValue(f) => Ok(f.return_type.clone()),
            WindowFunction::Ntile(f) => Ok(f.return_type.clone()),
        }
    }
}

impl Display for WindowFunction {
    fn fmt(&self, f: &mut std::fmt::Formatter<'_>) -> std::fmt::Result {
        match self {
            WindowFunction::Aggregate(agg) => write!(f, "{}", agg.sig.name),
            WindowFunction::RowNumber => write!(f, "row_number"),
            WindowFunction::Rank => write!(f, "rank"),
            WindowFunction::DenseRank => write!(f, "dense_rank"),
            WindowFunction::PercentRank => write!(f, "percent_rank"),
            WindowFunction::LagLead(lag_lead) if lag_lead.is_lag => write!(f, "lag"),
            WindowFunction::LagLead(_) => write!(f, "lead"),
            WindowFunction::NthValue(_) => write!(f, "nth_value"),
            WindowFunction::Ntile(_) => write!(f, "ntile"),
            WindowFunction::CumeDist => write!(f, "cume_dist"),
        }
    }
}

#[derive(Clone, Debug, serde::Serialize, serde::Deserialize)]
pub struct Window {
    pub plan_id: u32,
    pub index: IndexType,
    pub input: Box<PhysicalPlan>,
    pub func: WindowFunction,
    pub partition_by: Vec<IndexType>,
    pub order_by: Vec<SortDesc>,
    pub window_frame: WindowFuncFrame,
}

impl Window {
    pub fn output_schema(&self) -> Result<DataSchemaRef> {
        let input_schema = self.input.output_schema()?;
        let mut fields = Vec::with_capacity(input_schema.fields().len() + 1);
        fields.extend_from_slice(input_schema.fields());
        fields.push(DataField::new(
            &self.index.to_string(),
            self.func.data_type()?,
        ));
        Ok(DataSchemaRefExt::create(fields))
    }
}

#[derive(Clone, Debug, serde::Serialize, serde::Deserialize)]
pub struct Sort {
    /// A unique id of operator in a `PhysicalPlan` tree.
    /// Only used for display.
    pub plan_id: u32,

    pub input: Box<PhysicalPlan>,
    pub order_by: Vec<SortDesc>,
    // limit = Limit.limit + Limit.offset
    pub limit: Option<usize>,

    // If the sort plan is after the exchange plan
    pub after_exchange: bool,
    pub pre_projection: Option<Vec<IndexType>>,

    /// Only used for explain
    pub stat_info: Option<PlanStatsInfo>,
}

impl Sort {
    pub fn output_schema(&self) -> Result<DataSchemaRef> {
        let input_schema = self.input.output_schema()?;
        if let Some(proj) = &self.pre_projection {
            let fields = proj
                .iter()
                .filter_map(|index| input_schema.field_with_name(&index.to_string()).ok())
                .cloned()
                .collect::<Vec<_>>();
            if fields.len() < input_schema.fields().len() {
                // Only if the projection is not a full projection, we need to add a projection transform.
                return Ok(DataSchemaRefExt::create(fields));
            }
        }
        Ok(input_schema)
    }
}

#[derive(Clone, Debug, serde::Serialize, serde::Deserialize)]
pub struct Limit {
    /// A unique id of operator in a `PhysicalPlan` tree.
    /// Only used for display.
    pub plan_id: u32,

    pub input: Box<PhysicalPlan>,
    pub limit: Option<usize>,
    pub offset: usize,

    /// Only used for explain
    pub stat_info: Option<PlanStatsInfo>,
}

impl Limit {
    pub fn output_schema(&self) -> Result<DataSchemaRef> {
        self.input.output_schema()
    }
}

#[derive(Clone, Debug, serde::Serialize, serde::Deserialize)]
pub struct RowFetch {
    /// A unique id of operator in a `PhysicalPlan` tree.
    /// Only used for display.
    pub plan_id: u32,

    pub input: Box<PhysicalPlan>,

    // cloned from `input`.
    pub source: Box<DataSourcePlan>,
    // projection on the source table schema.
    pub cols_to_fetch: Projection,

    pub row_id_col_offset: usize,

    pub fetched_fields: Vec<DataField>,

    /// Only used for explain
    pub stat_info: Option<PlanStatsInfo>,
}

impl RowFetch {
    pub fn output_schema(&self) -> Result<DataSchemaRef> {
        let mut fields = self.input.output_schema()?.fields().clone();
        fields.extend_from_slice(&self.fetched_fields);
        Ok(DataSchemaRefExt::create(fields))
    }
}

#[derive(Clone, Debug, serde::Serialize, serde::Deserialize)]
pub struct HashJoin {
    /// A unique id of operator in a `PhysicalPlan` tree.
    /// Only used for display.
    pub plan_id: u32,

    pub build: Box<PhysicalPlan>,
    pub probe: Box<PhysicalPlan>,
    pub build_keys: Vec<RemoteExpr>,
    pub probe_keys: Vec<RemoteExpr>,
    pub non_equi_conditions: Vec<RemoteExpr>,
    pub join_type: JoinType,
    pub marker_index: Option<IndexType>,
    pub from_correlated_subquery: bool,

    // It means that join has a corresponding runtime filter
    pub contain_runtime_filter: bool,

    /// Only used for explain
    pub stat_info: Option<PlanStatsInfo>,
}

impl HashJoin {
    pub fn output_schema(&self) -> Result<DataSchemaRef> {
        let mut fields = self.probe.output_schema()?.fields().clone();
        match self.join_type {
            JoinType::Left | JoinType::LeftSingle => {
                for field in self.build.output_schema()?.fields() {
                    fields.push(DataField::new(
                        field.name().as_str(),
                        field.data_type().wrap_nullable(),
                    ));
                }
            }
            JoinType::Right | JoinType::RightSingle => {
                fields.clear();
                for field in self.probe.output_schema()?.fields() {
                    fields.push(DataField::new(
                        field.name().as_str(),
                        field.data_type().wrap_nullable(),
                    ));
                }
                for field in self.build.output_schema()?.fields() {
                    fields.push(DataField::new(
                        field.name().as_str(),
                        field.data_type().clone(),
                    ));
                }
            }
            JoinType::Full => {
                fields.clear();
                for field in self.probe.output_schema()?.fields() {
                    fields.push(DataField::new(
                        field.name().as_str(),
                        field.data_type().wrap_nullable(),
                    ));
                }
                for field in self.build.output_schema()?.fields() {
                    fields.push(DataField::new(
                        field.name().as_str(),
                        field.data_type().wrap_nullable(),
                    ));
                }
            }
            JoinType::LeftSemi | JoinType::LeftAnti => {
                // Do nothing
            }
            JoinType::RightSemi | JoinType::RightAnti => {
                fields.clear();
                fields = self.build.output_schema()?.fields().clone();
            }
            JoinType::LeftMark | JoinType::RightMark => {
                fields.clear();
                let outer_table = if self.join_type == JoinType::RightMark {
                    &self.probe
                } else {
                    &self.build
                };
                fields = outer_table.output_schema()?.fields().clone();
                let name = if let Some(idx) = self.marker_index {
                    idx.to_string()
                } else {
                    "marker".to_string()
                };
                fields.push(DataField::new(
                    name.as_str(),
                    DataType::Nullable(Box::new(DataType::Boolean)),
                ));
            }

            _ => {
                for field in self.build.output_schema()?.fields() {
                    fields.push(DataField::new(
                        field.name().as_str(),
                        field.data_type().clone(),
                    ));
                }
            }
        }
        Ok(DataSchemaRefExt::create(fields))
    }
}

#[derive(Clone, Debug, serde::Serialize, serde::Deserialize)]
pub enum RangeJoinType {
    IEJoin,
    Merge,
}

#[derive(Clone, Debug, serde::Serialize, serde::Deserialize)]
pub struct RangeJoin {
    /// A unique id of operator in a `PhysicalPlan` tree.
    /// Only used for display.
    pub plan_id: u32,
    pub left: Box<PhysicalPlan>,
    pub right: Box<PhysicalPlan>,
    /// The first two conditions: (>, >=, <, <=)
    /// Condition's left/right side only contains one table's column
    pub conditions: Vec<RangeJoinCondition>,
    /// The other conditions
    pub other_conditions: Vec<RemoteExpr>,
    /// Now only support inner join, will support left/right join later
    pub join_type: JoinType,
    pub range_join_type: RangeJoinType,

    /// Only used for explain
    pub stat_info: Option<PlanStatsInfo>,
}

impl RangeJoin {
    pub fn output_schema(&self) -> Result<DataSchemaRef> {
        let mut fields = self.left.output_schema()?.fields().clone();
        fields.extend(self.right.output_schema()?.fields().clone());
        Ok(DataSchemaRefExt::create(fields))
    }
}

#[derive(Clone, Debug, serde::Serialize, serde::Deserialize)]
pub struct Exchange {
    /// A unique id of operator in a `PhysicalPlan` tree.
    pub plan_id: u32,

    pub input: Box<PhysicalPlan>,
    pub kind: FragmentKind,
    pub keys: Vec<RemoteExpr>,
}

impl Exchange {
    pub fn output_schema(&self) -> Result<DataSchemaRef> {
        self.input.output_schema()
    }
}

#[derive(Clone, Debug, serde::Serialize, serde::Deserialize)]
pub struct ExchangeSource {
    /// A unique id of operator in a `PhysicalPlan` tree.
    pub plan_id: u32,

    /// Output schema of exchanged data
    pub schema: DataSchemaRef,

    /// Fragment ID of source fragment
    pub source_fragment_id: usize,
    pub query_id: String,
}

impl ExchangeSource {
    pub fn output_schema(&self) -> Result<DataSchemaRef> {
        Ok(self.schema.clone())
    }
}

#[derive(serde::Serialize, serde::Deserialize, Clone, Debug, PartialEq, Eq)]
pub enum FragmentKind {
    // Init-partition
    Init,
    // Partitioned by hash
    Normal,
    // Broadcast
    Expansive,
    Merge,
}

#[derive(Clone, Debug, serde::Serialize, serde::Deserialize)]
pub struct ExchangeSink {
    /// A unique id of operator in a `PhysicalPlan` tree.
    pub plan_id: u32,

    pub input: Box<PhysicalPlan>,
    /// Input schema of exchanged data
    pub schema: DataSchemaRef,
    pub kind: FragmentKind,
    pub keys: Vec<RemoteExpr>,

    /// Fragment ID of sink fragment
    pub destination_fragment_id: usize,
    /// Addresses of destination nodes
    pub query_id: String,
}

impl ExchangeSink {
    pub fn output_schema(&self) -> Result<DataSchemaRef> {
        Ok(self.schema.clone())
    }
}

#[derive(Clone, Debug, serde::Serialize, serde::Deserialize)]
pub struct UnionAll {
    /// A unique id of operator in a `PhysicalPlan` tree.
    /// Only used for display.
    pub plan_id: u32,

    pub left: Box<PhysicalPlan>,
    pub right: Box<PhysicalPlan>,
    pub pairs: Vec<(String, String)>,
    pub schema: DataSchemaRef,

    /// Only used for explain
    pub stat_info: Option<PlanStatsInfo>,
}

impl UnionAll {
    pub fn output_schema(&self) -> Result<DataSchemaRef> {
        Ok(self.schema.clone())
    }
}

#[derive(Clone, Debug, serde::Serialize, serde::Deserialize)]
pub struct CopyIntoTable {
    pub catalog_name: String,
    pub required_values_schema: DataSchemaRef,
    pub values_consts: Vec<Scalar>,
    pub required_source_schema: DataSchemaRef,
    pub write_mode: CopyIntoTableMode,
    pub validation_mode: ValidationMode,
    pub force: bool,
    pub stage_table_info: StageTableInfo,
    pub files: Vec<StageFileInfo>,
    pub table_info: TableInfo,

    pub source: CopyIntoTableSource,
}

#[derive(Clone, Debug, serde::Serialize, serde::Deserialize, EnumAsInner)]
pub enum CopyIntoTableSource {
    Query(Box<QueryCtx>),
    Stage(Box<DataSourcePlan>),
}

#[derive(Clone, Debug, serde::Serialize, serde::Deserialize)]
pub struct QueryCtx {
    pub plan: PhysicalPlan,
    pub query_source_schema: DataSchemaRef,
    pub ignore_result: bool,
    pub result_columns: Vec<ColumnBinding>,
}

impl CopyIntoTable {
    pub fn output_schema(&self) -> Result<DataSchemaRef> {
        Ok(DataSchemaRef::default())
    }
}

#[derive(Clone, Debug, serde::Serialize, serde::Deserialize)]
pub struct DistributedInsertSelect {
    /// A unique id of operator in a `PhysicalPlan` tree.
    pub plan_id: u32,

    pub input: Box<PhysicalPlan>,
    pub catalog: String,
    pub table_info: TableInfo,
    pub insert_schema: DataSchemaRef,
    pub select_schema: DataSchemaRef,
    pub select_column_bindings: Vec<ColumnBinding>,
    pub cast_needed: bool,
}

impl DistributedInsertSelect {
    pub fn output_schema(&self) -> Result<DataSchemaRef> {
        Ok(DataSchemaRef::default())
    }
}

// Build runtime predicate data from join build side
// Then pass it to runtime filter on join probe side
// It's the children of join node
#[derive(Clone, Debug, serde::Serialize, serde::Deserialize)]
pub struct RuntimeFilterSource {
    /// A unique id of operator in a `PhysicalPlan` tree.
    /// Only used for display.
    pub plan_id: u32,

    pub left_side: Box<PhysicalPlan>,
    pub right_side: Box<PhysicalPlan>,
    pub left_runtime_filters: BTreeMap<RuntimeFilterId, RemoteExpr>,
    pub right_runtime_filters: BTreeMap<RuntimeFilterId, RemoteExpr>,
}

impl RuntimeFilterSource {
    pub fn output_schema(&self) -> Result<DataSchemaRef> {
        self.left_side.output_schema()
    }
}

#[derive(Clone, Debug, serde::Serialize, serde::Deserialize)]
pub struct DeletePartial {
    pub parts: Partitions,
    pub filter: RemoteExpr<String>,
    pub table_info: TableInfo,
    pub catalog_name: String,
    pub col_indices: Vec<usize>,
    pub query_row_id_col: bool,
}

impl DeletePartial {
    pub fn output_schema(&self) -> Result<DataSchemaRef> {
        Ok(DataSchemaRef::default())
    }
}

impl MutationAggregate {
    pub fn output_schema(&self) -> Result<DataSchemaRef> {
        Ok(DataSchemaRef::default())
    }
}

// TODO(sky): make TableMutationAggregator distributed
#[derive(Clone, Debug, serde::Serialize, serde::Deserialize)]
pub struct MutationAggregate {
    pub input: Box<PhysicalPlan>,
    pub snapshot: TableSnapshot,
    pub table_info: TableInfo,
    pub catalog_name: String,
    pub mutation_kind: MutationKind,
}

#[derive(Clone, Debug, serde::Serialize, serde::Deserialize, Copy)]
/// This is used by MutationAccumulator, so no compact here.
pub enum MutationKind {
    Delete,
    Update,
    Replace,
    Recluster,
    Insert,
}

#[derive(Clone, Debug, serde::Serialize, serde::Deserialize)]
pub struct AsyncSourcerPlan {
    pub value_data: String,
    pub schema: DataSchemaRef,
}

#[derive(Clone, Debug, serde::Serialize, serde::Deserialize)]
pub struct Deduplicate {
    pub input: Box<PhysicalPlan>,
    pub on_conflicts: Vec<OnConflictField>,
    pub table_is_empty: bool,
    pub table_info: TableInfo,
    pub catalog_name: String,
    pub table_schema: TableSchemaRef,
    pub select_ctx: Option<SelectCtx>,
    pub table_level_range_index: HashMap<ColumnId, ColumnStatistics>,
}

#[derive(Clone, Debug, serde::Serialize, serde::Deserialize)]
pub struct SelectCtx {
    pub select_column_bindings: Vec<ColumnBinding>,
    pub select_schema: DataSchemaRef,
}

#[derive(Clone, Debug, serde::Serialize, serde::Deserialize)]
pub struct OnConflictField {
    pub table_field: common_expression::TableField,
    pub field_index: common_expression::FieldIndex,
}

#[derive(Clone, Debug, serde::Serialize, serde::Deserialize)]
pub struct ReplaceInto {
    pub input: Box<PhysicalPlan>,
    pub segment_partition_num: usize,
    pub block_thresholds: BlockThresholds,
    pub table_info: TableInfo,
    pub on_conflicts: Vec<OnConflictField>,
    pub catalog_name: String,
    pub snapshot: TableSnapshot,
}

#[derive(Clone, Debug, serde::Serialize, serde::Deserialize)]
pub struct RefreshIndex {
    pub input: Box<PhysicalPlan>,
    pub index_id: u64,
    pub table_info: TableInfo,
    pub select_schema: DataSchemaRef,
    pub select_column_bindings: Vec<ColumnBinding>,
}

impl RefreshIndex {
    pub fn output_schema(&self) -> Result<DataSchemaRef> {
        Ok(DataSchemaRefExt::create(vec![DataField::new(
            "index_loc",
            DataType::String,
        )]))
    }
}

impl Display for RefreshIndex {
    fn fmt(&self, f: &mut Formatter<'_>) -> std::fmt::Result {
        write!(f, "RefreshIndex")
    }
}

#[derive(Clone, Debug, serde::Serialize, serde::Deserialize, EnumAsInner)]
pub enum PhysicalPlan {
    TableScan(TableScan),
    Filter(Filter),
    Project(Project),
    EvalScalar(EvalScalar),
    ProjectSet(ProjectSet),
    AggregateExpand(AggregateExpand),
    AggregatePartial(AggregatePartial),
    AggregateFinal(AggregateFinal),
    Window(Window),
    Sort(Sort),
    Limit(Limit),
    RowFetch(RowFetch),
    HashJoin(HashJoin),
    RangeJoin(RangeJoin),
    Exchange(Exchange),
    UnionAll(UnionAll),
    RuntimeFilterSource(RuntimeFilterSource),
    CteScan(CteScan),
    MaterializedCte(MaterializedCte),

    /// For insert into ... select ... in cluster
    DistributedInsertSelect(Box<DistributedInsertSelect>),
    /// Synthesized by fragmenter
    ExchangeSource(ExchangeSource),
    ExchangeSink(ExchangeSink),

    /// Delete
    DeletePartial(Box<DeletePartial>),
    MutationAggregate(Box<MutationAggregate>),
    /// Copy into table
    CopyIntoTable(Box<CopyIntoTable>),
    /// Replace
    AsyncSourcer(AsyncSourcerPlan),
    Deduplicate(Deduplicate),
    ReplaceInto(ReplaceInto),
}

impl PhysicalPlan {
    pub fn is_distributed_plan(&self) -> bool {
        self.children().any(|child| child.is_distributed_plan())
            || matches!(
                self,
                Self::ExchangeSource(_) | Self::ExchangeSink(_) | Self::Exchange(_)
            )
    }

    /// Get the id of the plan node
    pub fn get_id(&self) -> u32 {
        match self {
            PhysicalPlan::TableScan(v) => v.plan_id,
            PhysicalPlan::Filter(v) => v.plan_id,
            PhysicalPlan::Project(v) => v.plan_id,
            PhysicalPlan::EvalScalar(v) => v.plan_id,
            PhysicalPlan::ProjectSet(v) => v.plan_id,
            PhysicalPlan::AggregateExpand(v) => v.plan_id,
            PhysicalPlan::AggregatePartial(v) => v.plan_id,
            PhysicalPlan::AggregateFinal(v) => v.plan_id,
            PhysicalPlan::Window(v) => v.plan_id,
            PhysicalPlan::Sort(v) => v.plan_id,
            PhysicalPlan::Limit(v) => v.plan_id,
            PhysicalPlan::RowFetch(v) => v.plan_id,
            PhysicalPlan::HashJoin(v) => v.plan_id,
            PhysicalPlan::RangeJoin(v) => v.plan_id,
            PhysicalPlan::Exchange(v) => v.plan_id,
            PhysicalPlan::UnionAll(v) => v.plan_id,
            PhysicalPlan::RuntimeFilterSource(v) => v.plan_id,
            PhysicalPlan::DistributedInsertSelect(v) => v.plan_id,
            PhysicalPlan::ExchangeSource(v) => v.plan_id,
            PhysicalPlan::ExchangeSink(v) => v.plan_id,
<<<<<<< HEAD
            PhysicalPlan::DeletePartial(_)
            | PhysicalPlan::MutationAggregate(_)
            | PhysicalPlan::CopyIntoTable(_)
            | PhysicalPlan::AsyncSourcer(_)
            | PhysicalPlan::Deduplicate(_)
            | PhysicalPlan::ReplaceInto(_) => {
                unreachable!()
            }
=======
            PhysicalPlan::DeletePartial(_) | PhysicalPlan::DeleteFinal(_) => unreachable!(),
            // for distributed_copy_into_table, planId is useless
            PhysicalPlan::DistributedCopyIntoTableFromStage(v) => v.plan_id,
            PhysicalPlan::CopyIntoTableFromQuery(v) => v.plan_id,
            PhysicalPlan::CteScan(v) => v.plan_id,
            PhysicalPlan::MaterializedCte(v) => v.plan_id,
>>>>>>> 92487fc8
        }
    }

    pub fn output_schema(&self) -> Result<DataSchemaRef> {
        match self {
            PhysicalPlan::TableScan(plan) => plan.output_schema(),
            PhysicalPlan::Filter(plan) => plan.output_schema(),
            PhysicalPlan::Project(plan) => plan.output_schema(),
            PhysicalPlan::EvalScalar(plan) => plan.output_schema(),
            PhysicalPlan::AggregateExpand(plan) => plan.output_schema(),
            PhysicalPlan::AggregatePartial(plan) => plan.output_schema(),
            PhysicalPlan::AggregateFinal(plan) => plan.output_schema(),
            PhysicalPlan::Window(plan) => plan.output_schema(),
            PhysicalPlan::Sort(plan) => plan.output_schema(),
            PhysicalPlan::Limit(plan) => plan.output_schema(),
            PhysicalPlan::RowFetch(plan) => plan.output_schema(),
            PhysicalPlan::HashJoin(plan) => plan.output_schema(),
            PhysicalPlan::Exchange(plan) => plan.output_schema(),
            PhysicalPlan::ExchangeSource(plan) => plan.output_schema(),
            PhysicalPlan::ExchangeSink(plan) => plan.output_schema(),
            PhysicalPlan::UnionAll(plan) => plan.output_schema(),
            PhysicalPlan::DistributedInsertSelect(plan) => plan.output_schema(),
            PhysicalPlan::ProjectSet(plan) => plan.output_schema(),
            PhysicalPlan::RuntimeFilterSource(plan) => plan.output_schema(),
            PhysicalPlan::DeletePartial(plan) => plan.output_schema(),
            PhysicalPlan::MutationAggregate(plan) => plan.output_schema(),
            PhysicalPlan::RangeJoin(plan) => plan.output_schema(),
<<<<<<< HEAD
            PhysicalPlan::CopyIntoTable(plan) => plan.output_schema(),
            PhysicalPlan::AsyncSourcer(_)
            | PhysicalPlan::Deduplicate(_)
            | PhysicalPlan::ReplaceInto(_) => Ok(DataSchemaRef::default()),
=======
            PhysicalPlan::DistributedCopyIntoTableFromStage(plan) => plan.output_schema(),
            PhysicalPlan::CopyIntoTableFromQuery(plan) => plan.output_schema(),
            PhysicalPlan::CteScan(plan) => plan.output_schema(),
            PhysicalPlan::MaterializedCte(plan) => plan.output_schema(),
>>>>>>> 92487fc8
        }
    }

    pub fn name(&self) -> String {
        match self {
            PhysicalPlan::TableScan(_) => "TableScan".to_string(),
            PhysicalPlan::Filter(_) => "Filter".to_string(),
            PhysicalPlan::Project(_) => "Project".to_string(),
            PhysicalPlan::EvalScalar(_) => "EvalScalar".to_string(),
            PhysicalPlan::AggregateExpand(_) => "AggregateExpand".to_string(),
            PhysicalPlan::AggregatePartial(_) => "AggregatePartial".to_string(),
            PhysicalPlan::AggregateFinal(_) => "AggregateFinal".to_string(),
            PhysicalPlan::Window(_) => "Window".to_string(),
            PhysicalPlan::Sort(_) => "Sort".to_string(),
            PhysicalPlan::Limit(_) => "Limit".to_string(),
            PhysicalPlan::RowFetch(_) => "RowFetch".to_string(),
            PhysicalPlan::HashJoin(_) => "HashJoin".to_string(),
            PhysicalPlan::Exchange(_) => "Exchange".to_string(),
            PhysicalPlan::UnionAll(_) => "UnionAll".to_string(),
            PhysicalPlan::DistributedInsertSelect(_) => "DistributedInsertSelect".to_string(),
            PhysicalPlan::ExchangeSource(_) => "Exchange Source".to_string(),
            PhysicalPlan::ExchangeSink(_) => "Exchange Sink".to_string(),
            PhysicalPlan::ProjectSet(_) => "Unnest".to_string(),
            PhysicalPlan::RuntimeFilterSource(_) => "RuntimeFilterSource".to_string(),
            PhysicalPlan::DeletePartial(_) => "DeletePartial".to_string(),
            PhysicalPlan::MutationAggregate(_) => "DeleteFinal".to_string(),
            PhysicalPlan::RangeJoin(_) => "RangeJoin".to_string(),
<<<<<<< HEAD
            PhysicalPlan::CopyIntoTable(_) => "CopyIntoTable".to_string(),
            PhysicalPlan::AsyncSourcer(_) => "AsyncSourcer".to_string(),
            PhysicalPlan::Deduplicate(_) => "Deduplicate".to_string(),
            PhysicalPlan::ReplaceInto(_) => "Replace".to_string(),
=======
            PhysicalPlan::DistributedCopyIntoTableFromStage(_) => {
                "DistributedCopyIntoTableFromStage".to_string()
            }
            PhysicalPlan::CopyIntoTableFromQuery(_) => "CopyIntoTableFromQuery".to_string(),
            PhysicalPlan::CteScan(_) => "PhysicalCteScan".to_string(),
            PhysicalPlan::MaterializedCte(_) => "PhysicalMaterializedCte".to_string(),
>>>>>>> 92487fc8
        }
    }

    pub fn children<'a>(&'a self) -> Box<dyn Iterator<Item = &'a PhysicalPlan> + 'a> {
        match self {
            PhysicalPlan::TableScan(_) | PhysicalPlan::CteScan(_) => Box::new(std::iter::empty()),
            PhysicalPlan::Filter(plan) => Box::new(std::iter::once(plan.input.as_ref())),
            PhysicalPlan::Project(plan) => Box::new(std::iter::once(plan.input.as_ref())),
            PhysicalPlan::EvalScalar(plan) => Box::new(std::iter::once(plan.input.as_ref())),
            PhysicalPlan::AggregateExpand(plan) => Box::new(std::iter::once(plan.input.as_ref())),
            PhysicalPlan::AggregatePartial(plan) => Box::new(std::iter::once(plan.input.as_ref())),
            PhysicalPlan::AggregateFinal(plan) => Box::new(std::iter::once(plan.input.as_ref())),
            PhysicalPlan::Window(plan) => Box::new(std::iter::once(plan.input.as_ref())),
            PhysicalPlan::Sort(plan) => Box::new(std::iter::once(plan.input.as_ref())),
            PhysicalPlan::Limit(plan) => Box::new(std::iter::once(plan.input.as_ref())),
            PhysicalPlan::RowFetch(plan) => Box::new(std::iter::once(plan.input.as_ref())),
            PhysicalPlan::HashJoin(plan) => Box::new(
                std::iter::once(plan.probe.as_ref()).chain(std::iter::once(plan.build.as_ref())),
            ),
            PhysicalPlan::Exchange(plan) => Box::new(std::iter::once(plan.input.as_ref())),
            PhysicalPlan::ExchangeSource(_) => Box::new(std::iter::empty()),
            PhysicalPlan::ExchangeSink(plan) => Box::new(std::iter::once(plan.input.as_ref())),
            PhysicalPlan::UnionAll(plan) => Box::new(
                std::iter::once(plan.left.as_ref()).chain(std::iter::once(plan.right.as_ref())),
            ),
            PhysicalPlan::DistributedInsertSelect(plan) => {
                Box::new(std::iter::once(plan.input.as_ref()))
            }
            PhysicalPlan::DeletePartial(_plan) => Box::new(std::iter::empty()),
            PhysicalPlan::MutationAggregate(plan) => Box::new(std::iter::once(plan.input.as_ref())),
            PhysicalPlan::ProjectSet(plan) => Box::new(std::iter::once(plan.input.as_ref())),
            PhysicalPlan::RuntimeFilterSource(plan) => Box::new(
                std::iter::once(plan.left_side.as_ref())
                    .chain(std::iter::once(plan.right_side.as_ref())),
            ),
            PhysicalPlan::RangeJoin(plan) => Box::new(
                std::iter::once(plan.left.as_ref()).chain(std::iter::once(plan.right.as_ref())),
            ),
<<<<<<< HEAD
            PhysicalPlan::CopyIntoTable(_) => Box::new(std::iter::empty()),
            PhysicalPlan::AsyncSourcer(_) => Box::new(std::iter::empty()),
            PhysicalPlan::Deduplicate(plan) => Box::new(std::iter::once(plan.input.as_ref())),
            PhysicalPlan::ReplaceInto(plan) => Box::new(std::iter::once(plan.input.as_ref())),
=======
            PhysicalPlan::DistributedCopyIntoTableFromStage(_) => Box::new(std::iter::empty()),
            PhysicalPlan::CopyIntoTableFromQuery(_) => Box::new(std::iter::empty()),
            PhysicalPlan::MaterializedCte(plan) => Box::new(
                std::iter::once(plan.left.as_ref()).chain(std::iter::once(plan.right.as_ref())),
            ),
>>>>>>> 92487fc8
        }
    }

    /// Used to find data source info in a non-aggregation and single-table query plan.
    pub fn try_find_single_data_source(&self) -> Option<&DataSourcePlan> {
        match self {
            PhysicalPlan::TableScan(scan) => Some(&scan.source),
            PhysicalPlan::Filter(plan) => plan.input.try_find_single_data_source(),
            PhysicalPlan::Project(plan) => plan.input.try_find_single_data_source(),
            PhysicalPlan::EvalScalar(plan) => plan.input.try_find_single_data_source(),
            PhysicalPlan::Window(plan) => plan.input.try_find_single_data_source(),
            PhysicalPlan::Sort(plan) => plan.input.try_find_single_data_source(),
            PhysicalPlan::Limit(plan) => plan.input.try_find_single_data_source(),
            PhysicalPlan::Exchange(plan) => plan.input.try_find_single_data_source(),
            PhysicalPlan::ExchangeSink(plan) => plan.input.try_find_single_data_source(),
            PhysicalPlan::DistributedInsertSelect(plan) => plan.input.try_find_single_data_source(),
            PhysicalPlan::ProjectSet(plan) => plan.input.try_find_single_data_source(),
            PhysicalPlan::RowFetch(plan) => plan.input.try_find_single_data_source(),
            PhysicalPlan::RuntimeFilterSource(_)
            | PhysicalPlan::UnionAll(_)
            | PhysicalPlan::ExchangeSource(_)
            | PhysicalPlan::HashJoin(_)
            | PhysicalPlan::RangeJoin(_)
            | PhysicalPlan::MaterializedCte(_)
            | PhysicalPlan::AggregateExpand(_)
            | PhysicalPlan::AggregateFinal(_)
            | PhysicalPlan::AggregatePartial(_)
            | PhysicalPlan::DeletePartial(_)
<<<<<<< HEAD
            | PhysicalPlan::MutationAggregate(_)
            | PhysicalPlan::CopyIntoTable(_)
            | PhysicalPlan::AsyncSourcer(_)
            | PhysicalPlan::Deduplicate(_)
            | PhysicalPlan::ReplaceInto(_) => None,
=======
            | PhysicalPlan::DeleteFinal(_)
            | PhysicalPlan::CteScan(_) => None,
>>>>>>> 92487fc8
        }
    }
}

#[derive(Clone, Debug, Eq, PartialEq, serde::Serialize, serde::Deserialize)]
pub struct AggregateFunctionDesc {
    pub sig: AggregateFunctionSignature,
    pub output_column: IndexType,
    pub args: Vec<usize>,
    pub arg_indices: Vec<IndexType>,
}

#[derive(Clone, Debug, Eq, PartialEq, serde::Serialize, serde::Deserialize)]
pub enum LagLeadDefault {
    Null,
    Index(IndexType),
}

#[derive(Clone, Debug, Eq, PartialEq, serde::Serialize, serde::Deserialize)]
pub struct LagLeadFunctionDesc {
    pub is_lag: bool,
    pub offset: u64,
    pub arg: usize,
    pub return_type: DataType,
    pub default: LagLeadDefault,
}

#[derive(Clone, Debug, Eq, PartialEq, serde::Serialize, serde::Deserialize)]
pub struct NthValueFunctionDesc {
    pub n: Option<u64>,
    pub arg: usize,
    pub return_type: DataType,
}

#[derive(Clone, Debug, Eq, PartialEq, serde::Serialize, serde::Deserialize)]
pub struct NtileFunctionDesc {
    pub n: u64,
    pub return_type: DataType,
}

#[derive(Clone, Debug, Eq, PartialEq, serde::Serialize, serde::Deserialize)]
pub struct AggregateFunctionSignature {
    pub name: String,
    pub params: Vec<Scalar>,
    pub args: Vec<DataType>,
}

#[derive(Clone, Debug, Eq, PartialEq, serde::Serialize, serde::Deserialize)]
pub struct SortDesc {
    pub asc: bool,
    pub nulls_first: bool,
    pub order_by: IndexType,
}

impl AggregateFunctionSignature {
    pub fn return_type(&self) -> Result<DataType> {
        AggregateFunctionFactory::instance()
            .get(&self.name, self.params.clone(), self.args.clone())?
            .return_type()
    }
}<|MERGE_RESOLUTION|>--- conflicted
+++ resolved
@@ -1003,7 +1003,8 @@
             PhysicalPlan::DistributedInsertSelect(v) => v.plan_id,
             PhysicalPlan::ExchangeSource(v) => v.plan_id,
             PhysicalPlan::ExchangeSink(v) => v.plan_id,
-<<<<<<< HEAD
+            PhysicalPlan::CteScan(v) => v.plan_id,
+            PhysicalPlan::MaterializedCte(v) => v.plan_id,
             PhysicalPlan::DeletePartial(_)
             | PhysicalPlan::MutationAggregate(_)
             | PhysicalPlan::CopyIntoTable(_)
@@ -1012,14 +1013,6 @@
             | PhysicalPlan::ReplaceInto(_) => {
                 unreachable!()
             }
-=======
-            PhysicalPlan::DeletePartial(_) | PhysicalPlan::DeleteFinal(_) => unreachable!(),
-            // for distributed_copy_into_table, planId is useless
-            PhysicalPlan::DistributedCopyIntoTableFromStage(v) => v.plan_id,
-            PhysicalPlan::CopyIntoTableFromQuery(v) => v.plan_id,
-            PhysicalPlan::CteScan(v) => v.plan_id,
-            PhysicalPlan::MaterializedCte(v) => v.plan_id,
->>>>>>> 92487fc8
         }
     }
 
@@ -1047,17 +1040,12 @@
             PhysicalPlan::DeletePartial(plan) => plan.output_schema(),
             PhysicalPlan::MutationAggregate(plan) => plan.output_schema(),
             PhysicalPlan::RangeJoin(plan) => plan.output_schema(),
-<<<<<<< HEAD
             PhysicalPlan::CopyIntoTable(plan) => plan.output_schema(),
+            PhysicalPlan::CteScan(plan) => plan.output_schema(),
+            PhysicalPlan::MaterializedCte(plan) => plan.output_schema(),
             PhysicalPlan::AsyncSourcer(_)
             | PhysicalPlan::Deduplicate(_)
             | PhysicalPlan::ReplaceInto(_) => Ok(DataSchemaRef::default()),
-=======
-            PhysicalPlan::DistributedCopyIntoTableFromStage(plan) => plan.output_schema(),
-            PhysicalPlan::CopyIntoTableFromQuery(plan) => plan.output_schema(),
-            PhysicalPlan::CteScan(plan) => plan.output_schema(),
-            PhysicalPlan::MaterializedCte(plan) => plan.output_schema(),
->>>>>>> 92487fc8
         }
     }
 
@@ -1085,19 +1073,12 @@
             PhysicalPlan::DeletePartial(_) => "DeletePartial".to_string(),
             PhysicalPlan::MutationAggregate(_) => "DeleteFinal".to_string(),
             PhysicalPlan::RangeJoin(_) => "RangeJoin".to_string(),
-<<<<<<< HEAD
             PhysicalPlan::CopyIntoTable(_) => "CopyIntoTable".to_string(),
             PhysicalPlan::AsyncSourcer(_) => "AsyncSourcer".to_string(),
             PhysicalPlan::Deduplicate(_) => "Deduplicate".to_string(),
             PhysicalPlan::ReplaceInto(_) => "Replace".to_string(),
-=======
-            PhysicalPlan::DistributedCopyIntoTableFromStage(_) => {
-                "DistributedCopyIntoTableFromStage".to_string()
-            }
-            PhysicalPlan::CopyIntoTableFromQuery(_) => "CopyIntoTableFromQuery".to_string(),
             PhysicalPlan::CteScan(_) => "PhysicalCteScan".to_string(),
             PhysicalPlan::MaterializedCte(_) => "PhysicalMaterializedCte".to_string(),
->>>>>>> 92487fc8
         }
     }
 
@@ -1136,18 +1117,13 @@
             PhysicalPlan::RangeJoin(plan) => Box::new(
                 std::iter::once(plan.left.as_ref()).chain(std::iter::once(plan.right.as_ref())),
             ),
-<<<<<<< HEAD
             PhysicalPlan::CopyIntoTable(_) => Box::new(std::iter::empty()),
             PhysicalPlan::AsyncSourcer(_) => Box::new(std::iter::empty()),
             PhysicalPlan::Deduplicate(plan) => Box::new(std::iter::once(plan.input.as_ref())),
             PhysicalPlan::ReplaceInto(plan) => Box::new(std::iter::once(plan.input.as_ref())),
-=======
-            PhysicalPlan::DistributedCopyIntoTableFromStage(_) => Box::new(std::iter::empty()),
-            PhysicalPlan::CopyIntoTableFromQuery(_) => Box::new(std::iter::empty()),
             PhysicalPlan::MaterializedCte(plan) => Box::new(
                 std::iter::once(plan.left.as_ref()).chain(std::iter::once(plan.right.as_ref())),
             ),
->>>>>>> 92487fc8
         }
     }
 
@@ -1176,16 +1152,13 @@
             | PhysicalPlan::AggregateFinal(_)
             | PhysicalPlan::AggregatePartial(_)
             | PhysicalPlan::DeletePartial(_)
-<<<<<<< HEAD
             | PhysicalPlan::MutationAggregate(_)
             | PhysicalPlan::CopyIntoTable(_)
             | PhysicalPlan::AsyncSourcer(_)
             | PhysicalPlan::Deduplicate(_)
-            | PhysicalPlan::ReplaceInto(_) => None,
-=======
+            | PhysicalPlan::ReplaceInto(_)
             | PhysicalPlan::DeleteFinal(_)
             | PhysicalPlan::CteScan(_) => None,
->>>>>>> 92487fc8
         }
     }
 }
