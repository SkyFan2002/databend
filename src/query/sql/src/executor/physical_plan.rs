--- conflicted
+++ resolved
@@ -818,13 +818,9 @@
             PhysicalPlan::DistributedInsertSelect(plan) => plan.output_schema(),
             PhysicalPlan::ProjectSet(plan) => plan.output_schema(),
             PhysicalPlan::RuntimeFilterSource(plan) => plan.output_schema(),
-<<<<<<< HEAD
-            PhysicalPlan::IEJoin(plan) => plan.output_schema(),
             PhysicalPlan::DeletePartial(plan) => plan.output_schema(),
             PhysicalPlan::DeleteFinal(plan) => plan.output_schema(),
-=======
             PhysicalPlan::RangeJoin(plan) => plan.output_schema(),
->>>>>>> f428a39e
         }
     }
 
@@ -849,13 +845,9 @@
             PhysicalPlan::ExchangeSink(_) => "Exchange Sink".to_string(),
             PhysicalPlan::ProjectSet(_) => "Unnest".to_string(),
             PhysicalPlan::RuntimeFilterSource(_) => "RuntimeFilterSource".to_string(),
-<<<<<<< HEAD
-            PhysicalPlan::IEJoin(_) => "IEJoin".to_string(),
             PhysicalPlan::DeletePartial(_) => "DeletePartial".to_string(),
             PhysicalPlan::DeleteFinal(_) => "DistributedFinal".to_string(),
-=======
             PhysicalPlan::RangeJoin(_) => "RangeJoin".to_string(),
->>>>>>> f428a39e
         }
     }
 
