// Copyright 2021 Datafuse Labs
//
// Licensed under the Apache License, Version 2.0 (the "License");
// you may not use this file except in compliance with the License.
// You may obtain a copy of the License at
//
//     http://www.apache.org/licenses/LICENSE-2.0
//
// Unless required by applicable law or agreed to in writing, software
// distributed under the License is distributed on an "AS IS" BASIS,
// WITHOUT WARRANTIES OR CONDITIONS OF ANY KIND, either express or implied.
// See the License for the specific language governing permissions and
// limitations under the License.

use common_exception::Result;

use super::AggregateExpand;
use super::AggregateFinal;
use super::AggregatePartial;
use super::AsyncSourcerPlan;
use super::CopyIntoTable;
use super::CopyIntoTableSource;
use super::Deduplicate;
use super::DeletePartial;
use super::DistributedInsertSelect;
use super::EvalScalar;
use super::Exchange;
use super::ExchangeSink;
use super::ExchangeSource;
use super::Filter;
use super::HashJoin;
use super::Lambda;
use super::Limit;
use super::MutationAggregate;
use super::PhysicalPlan;
use super::Project;
use super::ProjectSet;
use super::QuerySource;
use super::ReplaceInto;
use super::RowFetch;
use super::Sort;
use super::TableScan;
use crate::executor::ConstantTableScan;
use crate::executor::CteScan;
use crate::executor::MaterializedCte;
use crate::executor::RangeJoin;
use crate::executor::RuntimeFilterSource;
use crate::executor::UnionAll;
use crate::executor::Window;

pub trait PhysicalPlanReplacer {
    fn replace(&mut self, plan: &PhysicalPlan) -> Result<PhysicalPlan> {
        match plan {
            PhysicalPlan::TableScan(plan) => self.replace_table_scan(plan),
            PhysicalPlan::CteScan(plan) => self.replace_cte_scan(plan),
            PhysicalPlan::Filter(plan) => self.replace_filter(plan),
            PhysicalPlan::Project(plan) => self.replace_project(plan),
            PhysicalPlan::EvalScalar(plan) => self.replace_eval_scalar(plan),
            PhysicalPlan::AggregateExpand(plan) => self.replace_aggregate_expand(plan),
            PhysicalPlan::AggregatePartial(plan) => self.replace_aggregate_partial(plan),
            PhysicalPlan::AggregateFinal(plan) => self.replace_aggregate_final(plan),
            PhysicalPlan::Window(plan) => self.replace_window(plan),
            PhysicalPlan::Sort(plan) => self.replace_sort(plan),
            PhysicalPlan::Limit(plan) => self.replace_limit(plan),
            PhysicalPlan::RowFetch(plan) => self.replace_row_fetch(plan),
            PhysicalPlan::HashJoin(plan) => self.replace_hash_join(plan),
            PhysicalPlan::Exchange(plan) => self.replace_exchange(plan),
            PhysicalPlan::ExchangeSource(plan) => self.replace_exchange_source(plan),
            PhysicalPlan::ExchangeSink(plan) => self.replace_exchange_sink(plan),
            PhysicalPlan::UnionAll(plan) => self.replace_union(plan),
            PhysicalPlan::DistributedInsertSelect(plan) => self.replace_insert_select(plan),
            PhysicalPlan::ProjectSet(plan) => self.replace_project_set(plan),
            PhysicalPlan::Lambda(plan) => self.replace_lambda(plan),
            PhysicalPlan::RuntimeFilterSource(plan) => self.replace_runtime_filter_source(plan),
            PhysicalPlan::DeletePartial(plan) => self.replace_delete_partial(plan),
            PhysicalPlan::MutationAggregate(plan) => self.replace_delete_final(plan),
            PhysicalPlan::RangeJoin(plan) => self.replace_range_join(plan),
            PhysicalPlan::CopyIntoTable(plan) => self.replace_copy_into_table(plan),
            PhysicalPlan::AsyncSourcer(plan) => self.replace_async_sourcer(plan),
            PhysicalPlan::Deduplicate(plan) => self.replace_deduplicate(plan),
            PhysicalPlan::ReplaceInto(plan) => self.replace_replace_into(plan),
            PhysicalPlan::MaterializedCte(plan) => self.replace_materialized_cte(plan),
            PhysicalPlan::ConstantTableScan(plan) => self.replace_constant_table_scan(plan),
        }
    }

    fn replace_table_scan(&mut self, plan: &TableScan) -> Result<PhysicalPlan> {
        Ok(PhysicalPlan::TableScan(plan.clone()))
    }

    fn replace_cte_scan(&mut self, plan: &CteScan) -> Result<PhysicalPlan> {
        Ok(PhysicalPlan::CteScan(plan.clone()))
    }

    fn replace_constant_table_scan(&mut self, plan: &ConstantTableScan) -> Result<PhysicalPlan> {
        Ok(PhysicalPlan::ConstantTableScan(plan.clone()))
    }

    fn replace_filter(&mut self, plan: &Filter) -> Result<PhysicalPlan> {
        let input = self.replace(&plan.input)?;

        Ok(PhysicalPlan::Filter(Filter {
            plan_id: plan.plan_id,
            projections: plan.projections.clone(),
            input: Box::new(input),
            predicates: plan.predicates.clone(),
            stat_info: plan.stat_info.clone(),
        }))
    }

    fn replace_project(&mut self, plan: &Project) -> Result<PhysicalPlan> {
        let input = self.replace(&plan.input)?;

        Ok(PhysicalPlan::Project(Project {
            plan_id: plan.plan_id,
            input: Box::new(input),
            projections: plan.projections.clone(),
            columns: plan.columns.clone(),
            stat_info: plan.stat_info.clone(),
        }))
    }

    fn replace_eval_scalar(&mut self, plan: &EvalScalar) -> Result<PhysicalPlan> {
        let input = self.replace(&plan.input)?;

        Ok(PhysicalPlan::EvalScalar(EvalScalar {
            plan_id: plan.plan_id,
            projections: plan.projections.clone(),
            input: Box::new(input),
            exprs: plan.exprs.clone(),
            stat_info: plan.stat_info.clone(),
        }))
    }

    fn replace_aggregate_expand(&mut self, plan: &AggregateExpand) -> Result<PhysicalPlan> {
        let input = self.replace(&plan.input)?;

        Ok(PhysicalPlan::AggregateExpand(AggregateExpand {
            plan_id: plan.plan_id,
            input: Box::new(input),
            group_bys: plan.group_bys.clone(),
            grouping_id_index: plan.grouping_id_index,
            grouping_sets: plan.grouping_sets.clone(),
            stat_info: plan.stat_info.clone(),
        }))
    }

    fn replace_aggregate_partial(&mut self, plan: &AggregatePartial) -> Result<PhysicalPlan> {
        let input = self.replace(&plan.input)?;

        Ok(PhysicalPlan::AggregatePartial(AggregatePartial {
            plan_id: plan.plan_id,
            input: Box::new(input),
            group_by: plan.group_by.clone(),
            agg_funcs: plan.agg_funcs.clone(),
            stat_info: plan.stat_info.clone(),
        }))
    }

    fn replace_aggregate_final(&mut self, plan: &AggregateFinal) -> Result<PhysicalPlan> {
        let input = self.replace(&plan.input)?;

        Ok(PhysicalPlan::AggregateFinal(AggregateFinal {
            plan_id: plan.plan_id,
            input: Box::new(input),
            before_group_by_schema: plan.before_group_by_schema.clone(),
            group_by: plan.group_by.clone(),
            agg_funcs: plan.agg_funcs.clone(),
            stat_info: plan.stat_info.clone(),
            limit: plan.limit,
        }))
    }

    fn replace_window(&mut self, plan: &Window) -> Result<PhysicalPlan> {
        let input = self.replace(&plan.input)?;

        Ok(PhysicalPlan::Window(Window {
            plan_id: plan.plan_id,
            index: plan.index,
            input: Box::new(input),
            func: plan.func.clone(),
            partition_by: plan.partition_by.clone(),
            order_by: plan.order_by.clone(),
            window_frame: plan.window_frame.clone(),
        }))
    }

    fn replace_hash_join(&mut self, plan: &HashJoin) -> Result<PhysicalPlan> {
        let build = self.replace(&plan.build)?;
        let probe = self.replace(&plan.probe)?;

        Ok(PhysicalPlan::HashJoin(HashJoin {
            plan_id: plan.plan_id,
            projections: plan.projections.clone(),
            probe_projections: plan.probe_projections.clone(),
            build_projections: plan.build_projections.clone(),
            build: Box::new(build),
            probe: Box::new(probe),
            build_keys: plan.build_keys.clone(),
            probe_keys: plan.probe_keys.clone(),
            non_equi_conditions: plan.non_equi_conditions.clone(),
            join_type: plan.join_type.clone(),
            marker_index: plan.marker_index,
            from_correlated_subquery: plan.from_correlated_subquery,
            contain_runtime_filter: plan.contain_runtime_filter,
            stat_info: plan.stat_info.clone(),
        }))
    }

    fn replace_materialized_cte(&mut self, plan: &MaterializedCte) -> Result<PhysicalPlan> {
        let left = self.replace(&plan.left)?;
        let right = self.replace(&plan.right)?;

        Ok(PhysicalPlan::MaterializedCte(MaterializedCte {
            plan_id: plan.plan_id,
            left: Box::new(left),
            right: Box::new(right),
            cte_idx: plan.cte_idx,
            left_output_columns: plan.left_output_columns.clone(),
        }))
    }

    fn replace_range_join(&mut self, plan: &RangeJoin) -> Result<PhysicalPlan> {
        let left = self.replace(&plan.left)?;
        let right = self.replace(&plan.right)?;

        Ok(PhysicalPlan::RangeJoin(RangeJoin {
            plan_id: plan.plan_id,
            left: Box::new(left),
            right: Box::new(right),
            conditions: plan.conditions.clone(),
            other_conditions: plan.other_conditions.clone(),
            join_type: plan.join_type.clone(),
            range_join_type: plan.range_join_type.clone(),
            stat_info: plan.stat_info.clone(),
        }))
    }

    fn replace_sort(&mut self, plan: &Sort) -> Result<PhysicalPlan> {
        let input = self.replace(&plan.input)?;

        Ok(PhysicalPlan::Sort(Sort {
            plan_id: plan.plan_id,
            input: Box::new(input),
            order_by: plan.order_by.clone(),
            limit: plan.limit,
            after_exchange: plan.after_exchange,
            pre_projection: plan.pre_projection.clone(),
            stat_info: plan.stat_info.clone(),
        }))
    }

    fn replace_limit(&mut self, plan: &Limit) -> Result<PhysicalPlan> {
        let input = self.replace(&plan.input)?;

        Ok(PhysicalPlan::Limit(Limit {
            plan_id: plan.plan_id,
            input: Box::new(input),
            limit: plan.limit,
            offset: plan.offset,
            stat_info: plan.stat_info.clone(),
        }))
    }

    fn replace_row_fetch(&mut self, plan: &RowFetch) -> Result<PhysicalPlan> {
        let input = self.replace(&plan.input)?;

        Ok(PhysicalPlan::RowFetch(RowFetch {
            plan_id: plan.plan_id,
            input: Box::new(input),
            source: plan.source.clone(),
            row_id_col_offset: plan.row_id_col_offset,
            cols_to_fetch: plan.cols_to_fetch.clone(),
            fetched_fields: plan.fetched_fields.clone(),
            stat_info: plan.stat_info.clone(),
        }))
    }

    fn replace_exchange(&mut self, plan: &Exchange) -> Result<PhysicalPlan> {
        let input = self.replace(&plan.input)?;

        Ok(PhysicalPlan::Exchange(Exchange {
            plan_id: plan.plan_id,
            input: Box::new(input),
            kind: plan.kind.clone(),
            keys: plan.keys.clone(),
        }))
    }

    fn replace_exchange_source(&mut self, plan: &ExchangeSource) -> Result<PhysicalPlan> {
        Ok(PhysicalPlan::ExchangeSource(plan.clone()))
    }

    fn replace_exchange_sink(&mut self, plan: &ExchangeSink) -> Result<PhysicalPlan> {
        let input = self.replace(&plan.input)?;

        Ok(PhysicalPlan::ExchangeSink(ExchangeSink {
            // TODO(leiysky): we reuse the plan id of the Exchange node here,
            // should generate a new one.
            plan_id: plan.plan_id,

            input: Box::new(input),
            schema: plan.schema.clone(),
            kind: plan.kind.clone(),
            keys: plan.keys.clone(),
            destination_fragment_id: plan.destination_fragment_id,
            query_id: plan.query_id.clone(),
        }))
    }

    fn replace_union(&mut self, plan: &UnionAll) -> Result<PhysicalPlan> {
        let left = self.replace(&plan.left)?;
        let right = self.replace(&plan.right)?;
        Ok(PhysicalPlan::UnionAll(UnionAll {
            plan_id: plan.plan_id,
            left: Box::new(left),
            right: Box::new(right),
            schema: plan.schema.clone(),
            pairs: plan.pairs.clone(),
            stat_info: plan.stat_info.clone(),
        }))
    }

    fn replace_copy_into_table(&mut self, plan: &CopyIntoTable) -> Result<PhysicalPlan> {
        match &plan.source {
            CopyIntoTableSource::Stage(_) => {
                Ok(PhysicalPlan::CopyIntoTable(Box::new(plan.clone())))
            }
            CopyIntoTableSource::Query(query_ctx) => {
                let input = self.replace(&query_ctx.plan)?;
                Ok(PhysicalPlan::CopyIntoTable(Box::new(CopyIntoTable {
                    source: CopyIntoTableSource::Query(Box::new(QuerySource {
                        plan: input,
                        ..*query_ctx.clone()
                    })),
                    ..plan.clone()
                })))
            }
        }
    }

    fn replace_insert_select(&mut self, plan: &DistributedInsertSelect) -> Result<PhysicalPlan> {
        let input = self.replace(&plan.input)?;

        Ok(PhysicalPlan::DistributedInsertSelect(Box::new(
            DistributedInsertSelect {
                plan_id: plan.plan_id,
                input: Box::new(input),
                catalog_info: plan.catalog_info.clone(),
                table_info: plan.table_info.clone(),
                select_schema: plan.select_schema.clone(),
                insert_schema: plan.insert_schema.clone(),
                select_column_bindings: plan.select_column_bindings.clone(),
                cast_needed: plan.cast_needed,
            },
        )))
    }

    fn replace_delete_partial(&mut self, plan: &DeletePartial) -> Result<PhysicalPlan> {
        Ok(PhysicalPlan::DeletePartial(Box::new(plan.clone())))
    }

    fn replace_delete_final(&mut self, plan: &MutationAggregate) -> Result<PhysicalPlan> {
        let input = self.replace(&plan.input)?;
        Ok(PhysicalPlan::MutationAggregate(Box::new(
            MutationAggregate {
                input: Box::new(input),
                ..plan.clone()
            },
        )))
    }

    fn replace_async_sourcer(&mut self, plan: &AsyncSourcerPlan) -> Result<PhysicalPlan> {
        Ok(PhysicalPlan::AsyncSourcer(plan.clone()))
    }

    fn replace_deduplicate(&mut self, plan: &Deduplicate) -> Result<PhysicalPlan> {
        let input = self.replace(&plan.input)?;
        Ok(PhysicalPlan::Deduplicate(Deduplicate {
            input: Box::new(input),
            ..plan.clone()
        }))
    }

    fn replace_replace_into(&mut self, plan: &ReplaceInto) -> Result<PhysicalPlan> {
        let input = self.replace(&plan.input)?;
        Ok(PhysicalPlan::ReplaceInto(ReplaceInto {
            input: Box::new(input),
            ..plan.clone()
        }))
    }

    fn replace_project_set(&mut self, plan: &ProjectSet) -> Result<PhysicalPlan> {
        let input = self.replace(&plan.input)?;
        Ok(PhysicalPlan::ProjectSet(ProjectSet {
            plan_id: plan.plan_id,
            input: Box::new(input),
            srf_exprs: plan.srf_exprs.clone(),
            projections: plan.projections.clone(),
            stat_info: plan.stat_info.clone(),
        }))
    }

    fn replace_lambda(&mut self, plan: &Lambda) -> Result<PhysicalPlan> {
        let input = self.replace(&plan.input)?;
        Ok(PhysicalPlan::Lambda(Lambda {
            plan_id: plan.plan_id,
            input: Box::new(input),
            lambda_funcs: plan.lambda_funcs.clone(),
            stat_info: plan.stat_info.clone(),
        }))
    }

    fn replace_runtime_filter_source(
        &mut self,
        plan: &RuntimeFilterSource,
    ) -> Result<PhysicalPlan> {
        let left_side = self.replace(&plan.left_side)?;
        let right_side = self.replace(&plan.right_side)?;
        Ok(PhysicalPlan::RuntimeFilterSource(RuntimeFilterSource {
            plan_id: plan.plan_id,
            left_side: Box::new(left_side),
            right_side: Box::new(right_side),
            left_runtime_filters: plan.left_runtime_filters.clone(),
            right_runtime_filters: plan.right_runtime_filters.clone(),
        }))
    }
}

impl PhysicalPlan {
    pub fn traverse<'a, 'b>(
        plan: &'a PhysicalPlan,
        pre_visit: &'b mut dyn FnMut(&'a PhysicalPlan) -> bool,
        visit: &'b mut dyn FnMut(&'a PhysicalPlan),
        post_visit: &'b mut dyn FnMut(&'a PhysicalPlan),
    ) {
        if pre_visit(plan) {
            visit(plan);
            match plan {
                PhysicalPlan::TableScan(_)
<<<<<<< HEAD
                | PhysicalPlan::AsyncSourcer(_)
                | PhysicalPlan::CteScan(_) => {}
=======
                | PhysicalPlan::CteScan(_)
                | PhysicalPlan::ConstantTableScan(_) => {}
>>>>>>> a74f88a1
                PhysicalPlan::Filter(plan) => {
                    Self::traverse(&plan.input, pre_visit, visit, post_visit);
                }
                PhysicalPlan::Project(plan) => {
                    Self::traverse(&plan.input, pre_visit, visit, post_visit);
                }
                PhysicalPlan::EvalScalar(plan) => {
                    Self::traverse(&plan.input, pre_visit, visit, post_visit);
                }
                PhysicalPlan::AggregateExpand(plan) => {
                    Self::traverse(&plan.input, pre_visit, visit, post_visit);
                }
                PhysicalPlan::AggregatePartial(plan) => {
                    Self::traverse(&plan.input, pre_visit, visit, post_visit);
                }
                PhysicalPlan::AggregateFinal(plan) => {
                    Self::traverse(&plan.input, pre_visit, visit, post_visit);
                }
                PhysicalPlan::Window(plan) => {
                    Self::traverse(&plan.input, pre_visit, visit, post_visit);
                }
                PhysicalPlan::Sort(plan) => {
                    Self::traverse(&plan.input, pre_visit, visit, post_visit);
                }
                PhysicalPlan::Limit(plan) => {
                    Self::traverse(&plan.input, pre_visit, visit, post_visit);
                }
                PhysicalPlan::RowFetch(plan) => {
                    Self::traverse(&plan.input, pre_visit, visit, post_visit);
                }
                PhysicalPlan::HashJoin(plan) => {
                    Self::traverse(&plan.build, pre_visit, visit, post_visit);
                    Self::traverse(&plan.probe, pre_visit, visit, post_visit);
                }
                PhysicalPlan::Exchange(plan) => {
                    Self::traverse(&plan.input, pre_visit, visit, post_visit);
                }
                PhysicalPlan::ExchangeSource(_) => {}
                PhysicalPlan::ExchangeSink(plan) => {
                    Self::traverse(&plan.input, pre_visit, visit, post_visit);
                }
                PhysicalPlan::UnionAll(plan) => {
                    Self::traverse(&plan.left, pre_visit, visit, post_visit);
                    Self::traverse(&plan.right, pre_visit, visit, post_visit);
                }
                PhysicalPlan::DistributedInsertSelect(plan) => {
                    Self::traverse(&plan.input, pre_visit, visit, post_visit);
                }
                PhysicalPlan::ProjectSet(plan) => {
                    Self::traverse(&plan.input, pre_visit, visit, post_visit)
                }
                PhysicalPlan::Lambda(plan) => {
                    Self::traverse(&plan.input, pre_visit, visit, post_visit)
                }
                PhysicalPlan::CopyIntoTable(plan) => match &plan.source {
                    CopyIntoTableSource::Query(input) => {
                        Self::traverse(&input.plan, pre_visit, visit, post_visit);
                    }
                    CopyIntoTableSource::Stage(_) => {}
                },
                PhysicalPlan::RuntimeFilterSource(plan) => {
                    Self::traverse(&plan.left_side, pre_visit, visit, post_visit);
                    Self::traverse(&plan.right_side, pre_visit, visit, post_visit);
                }
                PhysicalPlan::RangeJoin(plan) => {
                    Self::traverse(&plan.left, pre_visit, visit, post_visit);
                    Self::traverse(&plan.right, pre_visit, visit, post_visit);
                }
                PhysicalPlan::DeletePartial(_) => {}
                PhysicalPlan::MutationAggregate(plan) => {
                    Self::traverse(&plan.input, pre_visit, visit, post_visit);
                }
                PhysicalPlan::Deduplicate(plan) => {
                    Self::traverse(&plan.input, pre_visit, visit, post_visit);
                }
                PhysicalPlan::ReplaceInto(plan) => {
                    Self::traverse(&plan.input, pre_visit, visit, post_visit);
                }
                PhysicalPlan::MaterializedCte(plan) => {
                    Self::traverse(&plan.left, pre_visit, visit, post_visit);
                    Self::traverse(&plan.right, pre_visit, visit, post_visit);
                }
            }
            post_visit(plan);
        }
    }
}<|MERGE_RESOLUTION|>--- conflicted
+++ resolved
@@ -438,13 +438,10 @@
             visit(plan);
             match plan {
                 PhysicalPlan::TableScan(_)
-<<<<<<< HEAD
                 | PhysicalPlan::AsyncSourcer(_)
-                | PhysicalPlan::CteScan(_) => {}
-=======
                 | PhysicalPlan::CteScan(_)
-                | PhysicalPlan::ConstantTableScan(_) => {}
->>>>>>> a74f88a1
+                | PhysicalPlan::ConstantTableScan(_)
+                => {}
                 PhysicalPlan::Filter(plan) => {
                     Self::traverse(&plan.input, pre_visit, visit, post_visit);
                 }
