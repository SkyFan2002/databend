--- conflicted
+++ resolved
@@ -465,17 +465,6 @@
     pub point: NavigationPoint,
 }
 
-<<<<<<< HEAD
-#[derive(Clone, Debug, serde::Serialize, serde::Deserialize)]
-pub struct DeletionFilters {
-    // the filter expression for the deletion
-    pub filter: RemoteExpr<String>,
-    // just "not(filter)"
-    pub inverted_filter: RemoteExpr<String>,
-}
-
-=======
->>>>>>> 14819b3d
 use std::collections::HashMap;
 
 #[derive(serde::Serialize, serde::Deserialize, Clone, Debug, Default)]
