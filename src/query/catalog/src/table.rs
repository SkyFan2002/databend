--- conflicted
+++ resolved
@@ -97,11 +97,7 @@
         false
     }
 
-<<<<<<< HEAD
-    fn cluster_keys(&self) -> Vec<RemoteExpr<String>> {
-=======
-    fn cluster_keys(&self, _ctx: Arc<dyn TableContext>) -> Vec<Expression> {
->>>>>>> 99d8a208
+    fn cluster_keys(&self, _ctx: Arc<dyn TableContext>) -> Vec<RemoteExpr<String>> {
         vec![]
     }
 
