// Copyright 2021 Datafuse Labs
//
// Licensed under the Apache License, Version 2.0 (the "License");
// you may not use this file except in compliance with the License.
// You may obtain a copy of the License at
//
//     http://www.apache.org/licenses/LICENSE-2.0
//
// Unless required by applicable law or agreed to in writing, software
// distributed under the License is distributed on an "AS IS" BASIS,
// WITHOUT WARRANTIES OR CONDITIONS OF ANY KIND, either express or implied.
// See the License for the specific language governing permissions and
// limitations under the License.

use std::fmt::Debug;

use common_expression::types::DataType;
use common_expression::FieldIndex;
use common_expression::RemoteExpr;
use common_expression::Scalar;
use common_expression::TableDataType;
use common_expression::TableField;
use common_expression::TableSchema;

use crate::plan::Projection;

/// Information of Virtual Columns.
///
/// Generated from the source column by the paths.
#[derive(serde::Serialize, serde::Deserialize, Clone, Debug, PartialEq, Eq)]
pub struct VirtualColumnInfo {
    /// Source column name
    pub source_name: String,
    /// Virtual column name
    pub name: String,
    /// Paths to generate virtual column from source column
    pub paths: Vec<Scalar>,
    /// Virtual column data type
    pub data_type: Box<TableDataType>,
}

/// Information about prewhere optimization.
///
/// Prewhere steps:
///
/// 1. Read columns by `prewhere_columns`.
/// 2. Filter data by `filter`.
/// 3. Read columns by `remain_columns`.
/// 4. If virtual columns are required, generate them from the source columns.
/// 5. Combine columns from step 1 and step 4, and prune columns to be `output_columns`.
///
/// **NOTE: the [`Projection`] is to be applied for the [`TableSchema`] of the data source.**
#[derive(serde::Serialize, serde::Deserialize, Clone, Debug, PartialEq, Eq)]
pub struct PrewhereInfo {
    /// columns to be output by prewhere scan
    /// After building [`crate::plan::DataSourcePlan`],
    /// we can get the output schema after projection by `output_columns` from the plan directly.
    pub output_columns: Projection,
    /// columns of prewhere reading stage.
    pub prewhere_columns: Projection,
    /// columns of remain reading stage.
    pub remain_columns: Projection,
    /// filter for prewhere
    /// Assumption: expression's data type must be `DataType::Boolean`.
    pub filter: RemoteExpr<String>,
    /// Optional prewhere virtual columns
    pub virtual_columns: Option<Vec<VirtualColumnInfo>>,
}

<<<<<<< HEAD
#[derive(Clone, Debug, Eq, PartialEq, serde::Serialize, serde::Deserialize)]
pub struct VectorSimilarityInfo {
    pub metric: VectorSimilarityMetric,
    pub target: Scalar,
    pub column: FieldIndex,
}

#[derive(Clone, Debug, Eq, PartialEq, serde::Serialize, serde::Deserialize)]
pub enum VectorSimilarityMetric {
    Cosine,
=======
#[derive(serde::Serialize, serde::Deserialize, Clone, Default, Debug, PartialEq, Eq)]
pub struct AggIndexInfo {
    pub index_id: u64,
    // The index in aggregating index is the offset in the output list.
    pub selection: Vec<RemoteExpr>,
    pub filter: Option<RemoteExpr>,
>>>>>>> 529d1848
}

/// Extras is a wrapper for push down items.
#[derive(serde::Serialize, serde::Deserialize, Clone, Default, Debug, PartialEq, Eq)]
pub struct PushDownInfo {
    /// Optional column indices to use as a projection.
    /// It represents the columns to be read from the source.
    pub projection: Option<Projection>,
    /// Optional column indices as output by the scan, only used when having virtual columns.
    /// The difference with `projection` is the removal of the source columns
    /// which were only used to generate virtual columns.
    pub output_columns: Option<Projection>,
    /// Optional filter expression plan
    /// Assumption: expression's data type must be `DataType::Boolean`.
    pub filter: Option<RemoteExpr<String>>,
    pub is_deterministic: bool,
    /// Optional prewhere information
    /// used for prewhere optimization
    pub prewhere: Option<PrewhereInfo>,
    /// Optional limit to skip read
    pub limit: Option<usize>,
    /// Optional order_by expression plan, asc, null_first
    pub order_by: Vec<(RemoteExpr<String>, bool, bool)>,
    /// Optional virtual columns
    pub virtual_columns: Option<Vec<VirtualColumnInfo>>,
    /// If lazy materialization is enabled in this query.
    pub lazy_materialization: bool,
<<<<<<< HEAD
    /// Optional vector similarity info
    pub similarity: Option<VectorSimilarityInfo>,
=======
    /// Aggregating index information.
    pub agg_index: Option<AggIndexInfo>,
>>>>>>> 529d1848
}

/// TopK is a wrapper for topk push down items.
/// We only take the first column in order_by as the topk column.
#[derive(Debug, Clone)]
pub struct TopK {
    pub limit: usize,
    pub order_by: TableField,
    pub asc: bool,
    pub column_id: u32,
}

impl PushDownInfo {
    pub fn top_k(
        &self,
        schema: &TableSchema,
        cluster_key: Option<&String>,
        support: fn(&DataType) -> bool,
    ) -> Option<TopK> {
        if !self.order_by.is_empty() && self.limit.is_some() {
            let order = &self.order_by[0];
            let limit = self.limit.unwrap();

            const MAX_TOPK_LIMIT: usize = 1000;
            if limit > MAX_TOPK_LIMIT {
                return None;
            }

            if let RemoteExpr::<String>::ColumnRef { id, .. } = &order.0 {
                // TODO: support sub column of nested type.
                let field = schema.field_with_name(id).ok()?;
                if !support(&field.data_type().into()) {
                    return None;
                }

                // Only do topk in storage for cluster key.
                if let Some(cluster_key) = cluster_key.as_ref() {
                    if !cluster_key.contains(id) {
                        return None;
                    }
                } else {
                    return None;
                }

                let leaf_fields = schema.leaf_fields();
                let column_id = leaf_fields
                    .iter()
                    .find(|&p| p == field)
                    .unwrap()
                    .column_id();

                let top_k = TopK {
                    limit: self.limit.unwrap(),
                    order_by: field.clone(),
                    asc: order.1,
                    column_id,
                };
                Some(top_k)
            } else {
                None
            }
        } else {
            None
        }
    }

    pub fn prewhere_of_push_downs(push_downs: &Option<PushDownInfo>) -> Option<PrewhereInfo> {
        if let Some(PushDownInfo { prewhere, .. }) = push_downs {
            prewhere.clone()
        } else {
            None
        }
    }

    pub fn projection_of_push_downs(
        schema: &TableSchema,
        push_downs: &Option<PushDownInfo>,
    ) -> Projection {
        if let Some(PushDownInfo {
            projection: Some(prj),
            ..
        }) = push_downs
        {
            prj.clone()
        } else {
            let indices = (0..schema.fields().len()).collect::<Vec<usize>>();
            Projection::Columns(indices)
        }
    }
}<|MERGE_RESOLUTION|>--- conflicted
+++ resolved
@@ -67,7 +67,6 @@
     pub virtual_columns: Option<Vec<VirtualColumnInfo>>,
 }
 
-<<<<<<< HEAD
 #[derive(Clone, Debug, Eq, PartialEq, serde::Serialize, serde::Deserialize)]
 pub struct VectorSimilarityInfo {
     pub metric: VectorSimilarityMetric,
@@ -78,14 +77,14 @@
 #[derive(Clone, Debug, Eq, PartialEq, serde::Serialize, serde::Deserialize)]
 pub enum VectorSimilarityMetric {
     Cosine,
-=======
+}
+
 #[derive(serde::Serialize, serde::Deserialize, Clone, Default, Debug, PartialEq, Eq)]
 pub struct AggIndexInfo {
     pub index_id: u64,
     // The index in aggregating index is the offset in the output list.
     pub selection: Vec<RemoteExpr>,
     pub filter: Option<RemoteExpr>,
->>>>>>> 529d1848
 }
 
 /// Extras is a wrapper for push down items.
@@ -113,13 +112,10 @@
     pub virtual_columns: Option<Vec<VirtualColumnInfo>>,
     /// If lazy materialization is enabled in this query.
     pub lazy_materialization: bool,
-<<<<<<< HEAD
+    /// Aggregating index information.
+    pub agg_index: Option<AggIndexInfo>,
     /// Optional vector similarity info
     pub similarity: Option<VectorSimilarityInfo>,
-=======
-    /// Aggregating index information.
-    pub agg_index: Option<AggIndexInfo>,
->>>>>>> 529d1848
 }
 
 /// TopK is a wrapper for topk push down items.
