//  Copyright 2022 Datafuse Labs.
//
//  Licensed under the Apache License, Version 2.0 (the "License");
//  you may not use this file except in compliance with the License.
//  You may obtain a copy of the License at
//
//      http://www.apache.org/licenses/LICENSE-2.0
//
//  Unless required by applicable law or agreed to in writing, software
//  distributed under the License is distributed on an "AS IS" BASIS,
//  WITHOUT WARRANTIES OR CONDITIONS OF ANY KIND, either express or implied.
//  See the License for the specific language governing permissions and
//  limitations under the License.

use std::any::Any;
use std::cmp::Ordering;
use std::cmp::Reverse;
use std::collections::BinaryHeap;
use std::collections::VecDeque;
use std::sync;
use std::sync::atomic::AtomicBool;
use std::sync::Arc;

use common_arrow::arrow::compute::sort::row::Row;
use common_arrow::arrow::compute::sort::row::RowConverter;
use common_arrow::arrow::compute::sort::row::Rows;
use common_arrow::arrow::compute::sort::row::SortField;
use common_arrow::arrow::compute::sort::SortOptions;
use common_arrow::arrow::datatypes::DataType as ArrowDataType;
use common_exception::ErrorCode;
use common_exception::Result;
use common_expression::utils::arrow::column_to_arrow_array;
use common_expression::{Chunk, ChunkEntry};
use common_expression::DataSchemaRef;
use common_expression::SortColumnDescription;
use common_pipeline_core::processors::port::InputPort;
use common_pipeline_core::processors::port::OutputPort;
use common_pipeline_core::processors::processor::Event;
use common_pipeline_core::processors::processor::ProcessorPtr;
use common_pipeline_core::processors::Processor;
use common_pipeline_core::Pipe;
use common_pipeline_core::Pipeline;

pub fn try_add_multi_sort_merge(
    pipeline: &mut Pipeline,
    output_schema: DataSchemaRef,
    chunk_size: usize,
    limit: Option<usize>,
    sort_columns_descriptions: Vec<SortColumnDescription>,
) -> Result<()> {
    match pipeline.pipes.last() {
        None => Err(ErrorCode::Internal("Cannot resize empty pipe.")),
        Some(pipe) if pipe.output_size() == 0 => {
            Err(ErrorCode::Internal("Cannot resize empty pipe."))
        }
        Some(pipe) if pipe.output_size() == 1 => Ok(()),
        Some(pipe) => {
            let input_size = pipe.output_size();
            let mut inputs_port = Vec::with_capacity(input_size);
            for _ in 0..input_size {
                inputs_port.push(InputPort::create());
            }
            let output_port = OutputPort::create();
            let processor = MultiSortMergeProcessor::create(
                inputs_port.clone(),
                output_port.clone(),
                output_schema,
                chunk_size,
                limit,
                sort_columns_descriptions,
            )?;
            pipeline.pipes.push(Pipe::ResizePipe {
                inputs_port,
                outputs_port: vec![output_port],
                processor: ProcessorPtr::create(Box::new(processor)),
            });
            Ok(())
        }
    }
}

/// A cursor point to a certain row in a data chunk.
struct Cursor {
    pub input_index: usize,
    pub row_index: usize,

    num_rows: usize,

    rows: Rows,
}

impl Cursor {
    pub fn try_create(input_index: usize, rows: Rows) -> Cursor {
        Cursor {
            input_index,
            row_index: 0,
            num_rows: rows.len(),
            rows,
        }
    }

    #[inline]
    pub fn advance(&mut self) -> usize {
        let res = self.row_index;
        self.row_index += 1;
        res
    }

    #[inline]
    pub fn is_finished(&self) -> bool {
        self.num_rows == self.row_index
    }

    #[inline]
    pub fn current(&self) -> Row<'_> {
        self.rows.row_unchecked(self.row_index)
    }

    #[inline]
    pub fn last(&self) -> Row<'_> {
        self.rows.row_unchecked(self.num_rows - 1)
    }
}

impl Ord for Cursor {
    fn cmp(&self, other: &Self) -> Ordering {
        self.current()
            .cmp(&other.current())
            .then_with(|| self.input_index.cmp(&other.input_index))
    }
}

impl PartialEq for Cursor {
    fn eq(&self, other: &Self) -> bool {
        self.current() == other.current()
    }
}

impl Eq for Cursor {}

impl PartialOrd for Cursor {
    fn partial_cmp(&self, other: &Self) -> Option<Ordering> {
        Some(self.cmp(other))
    }
}

/// TransformMultiSortMerge is a processor with multiple input ports;
pub struct MultiSortMergeProcessor {
    /// Data from inputs (every input is sorted)
    inputs: Vec<Arc<InputPort>>,
    output: Arc<OutputPort>,
    output_schema: DataSchemaRef,
    /// Sort fields' indices in `output_schema`
    sort_field_indices: Vec<usize>,

    // Parameters
    chunk_size: usize,
    limit: Option<usize>,

    /// For each input port, maintain a dequeue of data chunks.
    chunks: Vec<VecDeque<Chunk>>,
    /// Maintain a flag for each input denoting if the current cursor has finished
    /// and needs to pull data from input.
    cursor_finished: Vec<bool>,
    /// The accumulated rows for the next output data chunk.
    ///
    /// Data format: (input_index, chunk_index, row_index)
    in_progess_rows: Vec<(usize, usize, usize)>,
    /// Heap that yields [`Cursor`] in increasing order.
    heap: BinaryHeap<Reverse<Cursor>>,
    /// If the input port is finished.
    input_finished: Vec<bool>,
    /// Used to convert columns to rows.
    row_converter: RowConverter,

    state: ProcessorState,

    aborting: Arc<AtomicBool>,
}

impl MultiSortMergeProcessor {
    pub fn create(
        inputs: Vec<Arc<InputPort>>,
        output: Arc<OutputPort>,
        output_schema: DataSchemaRef,
        chunk_size: usize,
        limit: Option<usize>,
        sort_columns_descriptions: Vec<SortColumnDescription>,
    ) -> Result<Self> {
        let input_size = inputs.len();
        let mut sort_field_indices = Vec::with_capacity(sort_columns_descriptions.len());
        let sort_fields = sort_columns_descriptions
            .iter()
            .map(|d| {
                sort_field_indices.push(d.index);
                SortField::new_with_options(
                    ArrowDataType::from(output_schema.field(d.index).data_type()),
                    SortOptions {
                        descending: !d.asc,
                        nulls_first: d.nulls_first,
                    },
                )
            })
            .collect::<Vec<_>>();
        let row_converter = RowConverter::new(sort_fields);
        Ok(Self {
            inputs,
            output,
            output_schema,
            sort_field_indices,
            chunk_size,
            limit,
            chunks: vec![VecDeque::with_capacity(2); input_size],
            heap: BinaryHeap::with_capacity(input_size),
            in_progess_rows: vec![],
            cursor_finished: vec![true; input_size],
            input_finished: vec![false; input_size],
            row_converter,
            state: ProcessorState::Consume,
            aborting: Arc::new(AtomicBool::new(false)),
        })
    }

    fn get_chunks(&mut self) -> Result<Vec<(usize, Chunk)>> {
        let mut data = Vec::new();
        for (i, input) in self.inputs.iter().enumerate() {
            if input.is_finished() {
                self.input_finished[i] = true;
                continue;
            }
            input.set_need_data();
            if self.cursor_finished[i] && input.has_data() {
                data.push((i, input.pull_data().unwrap()?));
            }
        }
        Ok(data)
    }

    fn nums_active_inputs(&self) -> usize {
        self.input_finished
            .iter()
            .zip(self.cursor_finished.iter())
            .filter(|(f, c)| !**f || !**c)
            .count()
    }

    // Return if need output
    #[inline]
    fn drain_cursor(&mut self, mut cursor: Cursor) -> bool {
        let input_index = cursor.input_index;
        let chunk_index = self.chunks[input_index].len() - 1;
        while !cursor.is_finished() {
            self.in_progess_rows
                .push((input_index, chunk_index, cursor.advance()));
            if let Some(limit) = self.limit {
                if self.in_progess_rows.len() == limit {
                    return true;
                }
            }
        }
        // We have read all rows of this chunk, need to read a new one.
        self.cursor_finished[input_index] = true;
        false
    }

    fn drain_heap(&mut self) {
        let nums_active_inputs = self.nums_active_inputs();
        let mut need_output = false;
        // Need to pop data to in_progess_rows.
        // Use `>=` because some of the input ports may be finished, but the data is still in the heap.
        while self.heap.len() >= nums_active_inputs && !need_output {
            match self.heap.pop() {
                Some(Reverse(mut cursor)) => {
                    let input_index = cursor.input_index;
                    if self.heap.is_empty() {
                        // If there is no other chunk in the heap, we can drain the whole chunk.
                        need_output = self.drain_cursor(cursor);
                    } else {
                        let next_cursor = &self.heap.peek().unwrap().0;
                        // If the last row of current chunk is smaller than the next cursor,
                        // we can drain the whole chunk.
                        if cursor.last().le(&next_cursor.current()) {
                            need_output = self.drain_cursor(cursor);
                        } else {
                            let chunk_index = self.chunks[input_index].len() - 1;
                            while !cursor.is_finished() && cursor.le(next_cursor) {
                                // If the cursor is smaller than the next cursor, don't need to push the cursor back to the heap.
                                self.in_progess_rows.push((
                                    input_index,
                                    chunk_index,
                                    cursor.advance(),
                                ));
                                if let Some(limit) = self.limit {
                                    if self.in_progess_rows.len() == limit {
                                        need_output = true;
                                        break;
                                    }
                                }
                            }
                            if !cursor.is_finished() {
                                self.heap.push(Reverse(cursor));
                            } else {
                                // We have read all rows of this chunk, need to read a new one.
                                self.cursor_finished[input_index] = true;
                            }
                        }
                    }
                    // Reach the chunk size, need to output.
                    if self.in_progess_rows.len() >= self.chunk_size {
                        need_output = true;
                        break;
                    }
                    if self.cursor_finished[input_index] && !self.input_finished[input_index] {
                        // Correctness: if input is not finished, we need to pull more data,
                        // or we can continue this loop.
                        break;
                    }
                }
                None => {
                    // Special case: self.heap.len() == 0 && nums_active_inputs == 0.
                    // `self.in_progress_rows` cannot be empty.
                    // If reach here, it means that all inputs are finished but `self.heap` is not empty before the while loop.
                    // Therefore, when reach here, data in `self.heap` is all drained into `self.in_progress_rows`.
                    debug_assert!(!self.in_progess_rows.is_empty());
                    self.state = ProcessorState::Output;
                    break;
                }
            }
        }
        if need_output {
            self.state = ProcessorState::Output;
        }
    }

    /// Drain `self.in_progess_rows` to build a output data chunk.
    fn build_chunk(&mut self) -> Result<Chunk> {
        let num_rows = self.in_progess_rows.len();
        debug_assert!(num_rows > 0);

        let mut chunks_num_pre_sum = Vec::with_capacity(self.chunks.len());
        let mut len = 0;
        for chunk in self.chunks.iter() {
            chunks_num_pre_sum.push(len);
            len += chunk.len();
        }

        // Compute the indices of the output chunk.
        let first_row = &self.in_progess_rows[0];
        let mut index = chunks_num_pre_sum[first_row.0] + first_row.1;
        let mut start_row_index = first_row.2;
        let mut end_row_index = start_row_index + 1;
        let mut indices = Vec::new();
        for row in self.in_progess_rows.iter().skip(1) {
            let next_index = chunks_num_pre_sum[row.0] + row.1;
            if next_index == index {
                // Within a same chunk.
                end_row_index += 1;
                continue;
            }
            // next_index != index
            // Record a range in the chunk.
            indices.push((index, start_row_index, end_row_index - start_row_index));
            // Start to record a new chunk.
            index = next_index;
            start_row_index = row.2;
            end_row_index = start_row_index + 1;
        }
        indices.push((index, start_row_index, end_row_index - start_row_index));

        let columns = self
            .output_schema
            .fields()
            .iter()
            .enumerate()
            .map(|(col_id, _)| {
                // Collect all rows for a ceterain column out of all preserved chunks.
                let candidate_cols = self
                    .chunks
                    .iter()
                    .flatten()
<<<<<<< HEAD
                    .map(|chunk| chunk.get_by_id(&column_index).unwrap().clone())
=======
                    .map(|chunk| chunk.get_by_id(&col_id).unwrap().clone())
>>>>>>> a46e1bc2
                    .collect::<Vec<_>>();
                Chunk::take_column_by_slices_limit(&candidate_cols, &indices, None)
            })
            .collect::<Vec<_>>();

        // Clear no need data.
        self.in_progess_rows.clear();
        // A cursor pointing to a new chunk is created onlyh if the previous chunk is finished.
        // This means that all chunks except the last one for each input port are drained into the output chunk.
        // Therefore, the previous chunks can be cleared.
        for chunks in self.chunks.iter_mut() {
            if chunks.len() > 1 {
                chunks.drain(0..(chunks.len() - 1));
            }
        }

        Ok(Chunk::new(columns, num_rows))
    }
}

#[async_trait::async_trait]
impl Processor for MultiSortMergeProcessor {
    fn name(&self) -> String {
        "MultiSortMerge".to_string()
    }

    fn as_any(&mut self) -> &mut dyn Any {
        self
    }

    fn interrupt(&self) {
        self.aborting.store(true, sync::atomic::Ordering::Release);
    }

    fn event(&mut self) -> Result<Event> {
        let aborting = self.aborting.load(sync::atomic::Ordering::Relaxed);
        if aborting {
            return Err(ErrorCode::AbortedQuery(
                "Aborted query, because the server is shutting down or the query was killed.",
            ));
        }

        if self.output.is_finished() {
            for input in self.inputs.iter() {
                input.finish();
            }
            return Ok(Event::Finished);
        }

        if !self.output.can_push() {
            return Ok(Event::NeedConsume);
        }

        if let Some(limit) = self.limit {
            if limit == 0 {
                for input in self.inputs.iter() {
                    input.finish();
                }
                self.output.finish();
                return Ok(Event::Finished);
            }
        }

        if matches!(self.state, ProcessorState::Generated(_)) {
            if let ProcessorState::Generated(chunk) =
                std::mem::replace(&mut self.state, ProcessorState::Consume)
            {
                self.limit = self.limit.map(|limit| {
                    if chunk.num_rows() > limit {
                        0
                    } else {
                        limit - chunk.num_rows()
                    }
                });
                self.output.push_data(Ok(chunk));
                return Ok(Event::NeedConsume);
            }
        }

        match &self.state {
            ProcessorState::Consume => {
                let chunks = self.get_chunks()?;
                if !chunks.is_empty() {
                    self.state = ProcessorState::Preserve(chunks);
                    return Ok(Event::Sync);
                }
                let all_finished = self.nums_active_inputs() == 0;
                if all_finished {
                    if !self.heap.is_empty() {
                        // The heap is not drained yet. Need to drain data into in_progress_rows.
                        self.state = ProcessorState::Preserve(vec![]);
                        return Ok(Event::Sync);
                    }
                    if !self.in_progess_rows.is_empty() {
                        // The in_progess_rows is not drained yet. Need to drain data into output.
                        self.state = ProcessorState::Output;
                        return Ok(Event::Sync);
                    }
                    self.output.finish();
                    Ok(Event::Finished)
                } else {
                    // `chunks` is empty
                    if !self.heap.is_empty() {
                        // The heap is not drained yet. Need to drain data into in_progress_rows.
                        self.state = ProcessorState::Preserve(vec![]);
                        Ok(Event::Sync)
                    } else {
                        Ok(Event::NeedData)
                    }
                }
            }
            ProcessorState::Output => Ok(Event::Sync),
            _ => Err(ErrorCode::Internal("It's a bug.")),
        }
    }

    fn process(&mut self) -> Result<()> {
        match std::mem::replace(&mut self.state, ProcessorState::Consume) {
            ProcessorState::Preserve(chunks) => {
                for (input_index, chunk) in chunks.into_iter() {
                    let columns = self
                        .sort_field_indices
                        .iter()
<<<<<<< HEAD
                        .map(|i| column_to_arrow_array(chunk.get_by_id(i).unwrap(), chunk.num_rows()))
=======
                        .map(|i| {
                            column_to_arrow_array(chunk.get_by_id(i).unwrap(), chunk.num_rows())
                        })
>>>>>>> a46e1bc2
                        .collect::<Vec<_>>();
                    let rows = self.row_converter.convert_columns(&columns)?;
                    if !chunk.is_empty() {
                        let cursor = Cursor::try_create(input_index, rows);
                        self.heap.push(Reverse(cursor));
                        self.cursor_finished[input_index] = false;
                        self.chunks[input_index].push_back(chunk);
                    }
                }
                self.drain_heap();
                Ok(())
            }
            ProcessorState::Output => {
                let chunk = self.build_chunk()?;
                self.state = ProcessorState::Generated(chunk);
                Ok(())
            }
            _ => Err(ErrorCode::Internal("It's a bug.")),
        }
    }
}

enum ProcessorState {
    Consume,                       // Need to consume data from input.
    Preserve(Vec<(usize, Chunk)>), // Need to preserve chunks in memory.
    Output,                        // Need to generate output chunk.
    Generated(Chunk),              // Need to push output chunk to output port.
}<|MERGE_RESOLUTION|>--- conflicted
+++ resolved
@@ -30,7 +30,7 @@
 use common_exception::ErrorCode;
 use common_exception::Result;
 use common_expression::utils::arrow::column_to_arrow_array;
-use common_expression::{Chunk, ChunkEntry};
+use common_expression::Chunk;
 use common_expression::DataSchemaRef;
 use common_expression::SortColumnDescription;
 use common_pipeline_core::processors::port::InputPort;
@@ -378,11 +378,7 @@
                     .chunks
                     .iter()
                     .flatten()
-<<<<<<< HEAD
-                    .map(|chunk| chunk.get_by_id(&column_index).unwrap().clone())
-=======
                     .map(|chunk| chunk.get_by_id(&col_id).unwrap().clone())
->>>>>>> a46e1bc2
                     .collect::<Vec<_>>();
                 Chunk::take_column_by_slices_limit(&candidate_cols, &indices, None)
             })
@@ -506,13 +502,9 @@
                     let columns = self
                         .sort_field_indices
                         .iter()
-<<<<<<< HEAD
-                        .map(|i| column_to_arrow_array(chunk.get_by_id(i).unwrap(), chunk.num_rows()))
-=======
                         .map(|i| {
                             column_to_arrow_array(chunk.get_by_id(i).unwrap(), chunk.num_rows())
                         })
->>>>>>> a46e1bc2
                         .collect::<Vec<_>>();
                     let rows = self.row_converter.convert_columns(&columns)?;
                     if !chunk.is_empty() {
