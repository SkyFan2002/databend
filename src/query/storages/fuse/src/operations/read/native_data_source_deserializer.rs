//  Copyright 2022 Datafuse Labs.
//
//  Licensed under the Apache License, Version 2.0 (the "License");
//  you may not use this file except in compliance with the License.
//  You may obtain a copy of the License at
//
//      http://www.apache.org/licenses/LICENSE-2.0
//
//  Unless required by applicable law or agreed to in writing, software
//  distributed under the License is distributed on an "AS IS" BASIS,
//  WITHOUT WARRANTIES OR CONDITIONS OF ANY KIND, either express or implied.
//  See the License for the specific language governing permissions and
//  limitations under the License.

use std::any::Any;
use std::collections::VecDeque;
use std::sync::Arc;

use common_base::base::Progress;
use common_base::base::ProgressValues;
use common_catalog::plan::DataSourcePlan;
use common_catalog::plan::PartInfoPtr;
use common_catalog::plan::PushDownInfo;
use common_catalog::plan::TopK;
use common_catalog::table_context::TableContext;
use common_exception::Result;
use common_expression::filter_helper::FilterHelpers;
use common_expression::Column;
use common_expression::ConstantFolder;
use common_expression::DataBlock;
use common_expression::DataSchema;
use common_expression::Evaluator;
use common_expression::Expr;
use common_expression::FunctionContext;
use common_expression::TopKSorter;
use common_expression::Value;
use common_functions::scalars::BUILTIN_FUNCTIONS;
use common_pipeline_core::processors::port::InputPort;
use common_pipeline_core::processors::port::OutputPort;
use common_pipeline_core::processors::processor::Event;
use common_pipeline_core::processors::processor::ProcessorPtr;
use common_pipeline_core::processors::Processor;
use storages_common_index::Index;
use storages_common_index::RangeIndex;

use crate::fuse_part::FusePartInfo;
use crate::io::BlockReader;
use crate::metrics::metrics_inc_pruning_prewhere_nums;
use crate::operations::read::native_data_source::DataChunks;
use crate::operations::read::native_data_source::NativeDataSourceMeta;

pub struct NativeDeserializeDataTransform {
    func_ctx: FunctionContext,
    scan_progress: Arc<Progress>,
    block_reader: Arc<BlockReader>,

    input: Arc<InputPort>,
    output: Arc<OutputPort>,
    output_data: Option<DataBlock>,
    parts: VecDeque<PartInfoPtr>,
    chunks: VecDeque<DataChunks>,

    prewhere_columns: Vec<usize>,
    remain_columns: Vec<usize>,

    src_schema: DataSchema,
    output_schema: DataSchema,
    prewhere_filter: Arc<Option<Expr>>,

    skipped_page: usize,

    read_columns: Vec<usize>,
    top_k: Option<(TopK, TopKSorter, usize)>,
    topn_finish: bool,
}

impl NativeDeserializeDataTransform {
    pub fn create(
        ctx: Arc<dyn TableContext>,
        block_reader: Arc<BlockReader>,
        plan: &DataSourcePlan,
        input: Arc<InputPort>,
        output: Arc<OutputPort>,
    ) -> Result<ProcessorPtr> {
        let scan_progress = ctx.get_scan_progress();

        let table_schema = plan.source_info.schema();
        let src_schema: DataSchema = (block_reader.schema().as_ref()).into();

        let top_k = plan
            .push_downs
            .as_ref()
            .map(|p| p.top_k(table_schema.as_ref(), RangeIndex::supported_type))
            .unwrap_or_default();

        let mut prewhere_columns: Vec<usize> =
            match PushDownInfo::prewhere_of_push_downs(&plan.push_downs) {
                None => (0..src_schema.num_fields()).collect(),
                Some(v) => {
                    let projected_arrow_schema = v
                        .prewhere_columns
                        .project_schema(plan.source_info.schema().as_ref());

                    projected_arrow_schema
                        .fields()
                        .iter()
                        .map(|f| src_schema.index_of(f.name()).unwrap())
                        .collect()
                }
            };

        let top_k = top_k.map(|top_k| {
            let index = src_schema.index_of(top_k.order_by.name()).unwrap();
            let sorter = TopKSorter::new(top_k.limit, top_k.asc);

            if !prewhere_columns.contains(&index) {
                prewhere_columns.push(index);
                prewhere_columns.sort();
            }
            (top_k, sorter, index)
        });

        let remain_columns: Vec<usize> = (0..src_schema.num_fields())
            .filter(|i| !prewhere_columns.contains(i))
            .collect();

        let output_schema: DataSchema = match PushDownInfo::prewhere_of_push_downs(&plan.push_downs)
        {
            None => src_schema.clone(),
            Some(v) => {
                let projected = v
                    .output_columns
                    .project_schema(plan.source_info.schema().as_ref());
                (&projected).into()
            }
        };

        let func_ctx = ctx.get_function_context()?;
        let prewhere_schema = src_schema.project(&prewhere_columns);
        let prewhere_filter = Self::build_prewhere_filter_expr(plan, func_ctx, &prewhere_schema)?;

        Ok(ProcessorPtr::create(Box::new(
            NativeDeserializeDataTransform {
                func_ctx,
                scan_progress,
                block_reader,
                input,
                output,
                output_data: None,
                parts: VecDeque::new(),
                chunks: VecDeque::new(),

                prewhere_columns,
                remain_columns,
                src_schema,
                output_schema,
                prewhere_filter,
                skipped_page: 0,
                top_k,
                topn_finish: false,
                read_columns: vec![],
            },
        )))
    }

    fn build_prewhere_filter_expr(
        plan: &DataSourcePlan,
        ctx: FunctionContext,
        schema: &DataSchema,
    ) -> Result<Arc<Option<Expr>>> {
        Ok(
            match PushDownInfo::prewhere_of_push_downs(&plan.push_downs) {
                None => Arc::new(None),
                Some(v) => {
                    let expr = v.filter.as_expr(&BUILTIN_FUNCTIONS);
                    let expr =
                        expr.project_column_ref(|name| schema.column_with_name(name).unwrap().0);
                    let (expr, _) = ConstantFolder::fold(&expr, ctx, &BUILTIN_FUNCTIONS);
                    Arc::new(Some(expr))
                }
            },
        )
    }

    fn add_block(&mut self, data_block: DataBlock) -> Result<()> {
        let rows = data_block.num_rows();
        if rows == 0 {
            return Ok(());
        }
        let progress_values = ProgressValues {
            rows,
            bytes: data_block.memory_size(),
        };
        self.scan_progress.incr(&progress_values);
        self.output_data = Some(data_block);
        Ok(())
    }

    /// check topk should return finished or not
    fn check_topn(&mut self) {
        if let Some((_, sorter, _)) = &mut self.top_k {
            if let Some(next_part) = self.parts.front() {
                let next_part = next_part.as_any().downcast_ref::<FusePartInfo>().unwrap();
                if next_part.sort_min_max.is_none() {
                    return;
                }
                if let Some(sort_min_max) = &next_part.sort_min_max {
                    self.topn_finish = sorter.never_match(sort_min_max);
                }
            }
        }
    }

    fn skip_chunks_page(read_columns: &[usize], chunks: &mut DataChunks) -> Result<()> {
        for (index, chunk) in chunks.iter_mut().enumerate() {
            if read_columns.contains(&index) {
                continue;
            }
            chunk.1.skip_page()?;
        }
        Ok(())
    }
}

impl Processor for NativeDeserializeDataTransform {
    fn name(&self) -> String {
        String::from("NativeDeserializeDataTransform")
    }

    fn as_any(&mut self) -> &mut dyn Any {
        self
    }

    fn event(&mut self) -> Result<Event> {
        if self.output.is_finished() {
            self.input.finish();
            return Ok(Event::Finished);
        }

        if !self.output.can_push() {
            self.input.set_not_need_data();
            return Ok(Event::NeedConsume);
        }

        if let Some(data_block) = self.output_data.take() {
            self.output.push_data(Ok(data_block));
            return Ok(Event::NeedConsume);
        }

        if !self.chunks.is_empty() {
            if !self.input.has_data() {
                self.input.set_need_data();
            }
            return Ok(Event::Sync);
        }

        if self.topn_finish {
            self.input.finish();
            self.output.finish();
            return Ok(Event::Finished);
        }

        if self.input.has_data() {
            let mut data_block = self.input.pull_data().unwrap()?;
            if let Some(mut source_meta) = data_block.take_meta() {
                if let Some(source_meta) = source_meta
                    .as_mut_any()
                    .downcast_mut::<NativeDataSourceMeta>()
                {
                    self.parts = VecDeque::from(std::mem::take(&mut source_meta.part));

                    self.check_topn();
                    if self.topn_finish {
                        self.input.finish();
                        self.output.finish();
                        return Ok(Event::Finished);
                    }
                    self.chunks = VecDeque::from(std::mem::take(&mut source_meta.chunks));
                    return Ok(Event::Sync);
                }
            }

            unreachable!();
        }

        if self.input.is_finished() {
            metrics_inc_pruning_prewhere_nums(self.skipped_page as u64);
            self.output.finish();
            return Ok(Event::Finished);
        }

        self.input.set_need_data();
        Ok(Event::NeedData)
    }

    fn process(&mut self) -> Result<()> {
        if let Some(chunks) = self.chunks.front_mut() {
            // this means it's empty projection
            if chunks.is_empty() {
                let _ = self.chunks.pop_front();
                let part = self.parts.pop_front().unwrap();

                let part = FusePartInfo::from_part(&part)?;
                let data_block = DataBlock::new(vec![], part.nums_rows);
                self.add_block(data_block)?;
                return Ok(());
            }

            let mut arrays = Vec::with_capacity(chunks.len());
            self.read_columns.clear();

            // Step 1: Check TOP_K, if prewhere_columns contains not only TOP_K, we can check if TOP_K column can satisfy the heap.
            if self.prewhere_columns.len() > 1 {
                if let Some((top_k, sorter, index)) = self.top_k.as_mut() {
                    let chunk = chunks.get_mut(*index).unwrap();
                    if !chunk.1.has_next() {
                        // No data anymore
                        let _ = self.chunks.pop_front();
                        let _ = self.parts.pop_front().unwrap();
                        self.check_topn();
                        // check finished
                        return Ok(());
                    }
                    let array = chunk.1.next_array()?;
                    self.read_columns.push(*index);

                    let data_type = top_k.order_by.data_type().into();
                    let col = Column::from_arrow(array.as_ref(), &data_type);

                    arrays.push((chunk.0, array));
                    if sorter.never_match_any(&col) {
                        self.skipped_page += 1;
                        return Self::skip_chunks_page(&self.read_columns, chunks);
                    }
                }
            }

            // Step 2: Read Prewhere columns and get the filter
            for index in self.prewhere_columns.iter() {
                if self.read_columns.contains(index) {
                    continue;
                }
                let chunk = chunks.get_mut(*index).unwrap();
                if !chunk.1.has_next() {
                    // No data anymore
                    let _ = self.chunks.pop_front();
                    let _ = self.parts.pop_front().unwrap();

                    self.check_topn();
                    return Ok(());
                }
                self.read_columns.push(*index);
                arrays.push((chunk.0, chunk.1.next_array()?));
            }

            let data_block = match self.prewhere_filter.as_ref() {
                Some(filter) => {
                    let prewhere_block = self.block_reader.build_block(arrays.clone())?;
                    let evaluator =
                        Evaluator::new(&prewhere_block, self.func_ctx, &BUILTIN_FUNCTIONS);
<<<<<<< HEAD
                    let result = evaluator
                        .run(filter)
                        .map_err(|e| e.add_message("eval prewhere filter failed:"))?;
                    let filter = DataBlock::cast_to_nonull_boolean(&result).unwrap();
=======
                    let result = evaluator.run(filter).map_err(|(_, e)| {
                        ErrorCode::Internal(format!("eval prewhere filter failed: {}.", e))
                    })?;
                    let filter = FilterHelpers::cast_to_nonull_boolean(&result).unwrap();

                    // Step 3: Apply the filter, if it's all filtered, we can skip the remain columns.
                    if FilterHelpers::is_all_unset(&filter) {
                        self.skipped_page += 1;
                        return Self::skip_chunks_page(&self.read_columns, chunks);
                    }
>>>>>>> fb4c3a17

                    // Step 4: Apply the filter to topk and update the bitmap, this will filter more results
                    let filter = if let Some((_, sorter, index)) = &mut self.top_k {
                        let index_prewhere = self
                            .prewhere_columns
                            .iter()
                            .position(|x| x == index)
                            .unwrap();
                        let top_k_column = prewhere_block
                            .get_by_offset(index_prewhere)
                            .value
                            .as_column()
                            .unwrap();

                        let mut bitmap =
                            FilterHelpers::filter_to_bitmap(filter, prewhere_block.num_rows());
                        sorter.push_column(top_k_column, &mut bitmap);
                        Value::Column(bitmap.into())
                    } else {
                        filter
                    };

                    if FilterHelpers::is_all_unset(&filter) {
                        self.skipped_page += 1;
                        return Self::skip_chunks_page(&self.read_columns, chunks);
                    }

                    for index in self.remain_columns.iter() {
                        let chunk = chunks.get_mut(*index).unwrap();
                        arrays.push((chunk.0, chunk.1.next_array()?));
                    }

                    let block = self.block_reader.build_block(arrays)?;
                    let block = block.resort(&self.src_schema, &self.output_schema)?;
                    block.filter_boolean_value(filter)
                }
                None => {
                    for index in self.remain_columns.iter() {
                        let chunk = chunks.get_mut(*index).unwrap();
                        arrays.push((chunk.0, chunk.1.next_array()?));
                    }
                    self.block_reader.build_block(arrays)
                }
            }?;

            // Step 5: Add the block to topk
            self.add_block(data_block)?;
        }

        Ok(())
    }
}<|MERGE_RESOLUTION|>--- conflicted
+++ resolved
@@ -358,15 +358,9 @@
                     let prewhere_block = self.block_reader.build_block(arrays.clone())?;
                     let evaluator =
                         Evaluator::new(&prewhere_block, self.func_ctx, &BUILTIN_FUNCTIONS);
-<<<<<<< HEAD
                     let result = evaluator
                         .run(filter)
                         .map_err(|e| e.add_message("eval prewhere filter failed:"))?;
-                    let filter = DataBlock::cast_to_nonull_boolean(&result).unwrap();
-=======
-                    let result = evaluator.run(filter).map_err(|(_, e)| {
-                        ErrorCode::Internal(format!("eval prewhere filter failed: {}.", e))
-                    })?;
                     let filter = FilterHelpers::cast_to_nonull_boolean(&result).unwrap();
 
                     // Step 3: Apply the filter, if it's all filtered, we can skip the remain columns.
@@ -374,7 +368,6 @@
                         self.skipped_page += 1;
                         return Self::skip_chunks_page(&self.read_columns, chunks);
                     }
->>>>>>> fb4c3a17
 
                     // Step 4: Apply the filter to topk and update the bitmap, this will filter more results
                     let filter = if let Some((_, sorter, index)) = &mut self.top_k {
