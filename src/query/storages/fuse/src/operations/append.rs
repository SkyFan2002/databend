// Copyright 2021 Datafuse Labs
//
// Licensed under the Apache License, Version 2.0 (the "License");
// you may not use this file except in compliance with the License.
// You may obtain a copy of the License at
//
//     http://www.apache.org/licenses/LICENSE-2.0
//
// Unless required by applicable law or agreed to in writing, software
// distributed under the License is distributed on an "AS IS" BASIS,
// WITHOUT WARRANTIES OR CONDITIONS OF ANY KIND, either express or implied.
// See the License for the specific language governing permissions and
// limitations under the License.

use std::str::FromStr;
use std::sync::Arc;

use databend_common_catalog::table::Table;
use databend_common_catalog::table_context::TableContext;
use databend_common_exception::Result;
use databend_common_expression::BlockThresholds;
use databend_common_expression::DataField;
use databend_common_expression::DataSchema;
use databend_common_expression::Expr;
use databend_common_expression::LimitType;
use databend_common_expression::SortColumnDescription;
use databend_common_functions::BUILTIN_FUNCTIONS;
use databend_common_pipeline_core::Pipeline;
use databend_common_pipeline_transforms::processors::build_compact_block_pipeline;
use databend_common_pipeline_transforms::processors::create_dummy_item;
use databend_common_pipeline_transforms::processors::TransformPipelineHelper;
use databend_common_pipeline_transforms::processors::TransformSortPartial;
use databend_common_sql::evaluator::BlockOperator;
use databend_common_sql::evaluator::CompoundBlockOperator;
use databend_common_sql::executor::physical_plans::MutationKind;
use databend_storages_common_table_meta::meta::TableMetaTimestamps;

use crate::operations::common::TransformSerializeBlock;
use crate::statistics::ClusterStatsGenerator;
use crate::FuseTable;

impl FuseTable {
    pub fn do_append_data(
        &self,
        ctx: Arc<dyn TableContext>,
        pipeline: &mut Pipeline,
<<<<<<< HEAD
        append_mode: AppendMode,
        table_meta_timestamps: TableMetaTimestamps,
=======
>>>>>>> 00b09aec
    ) -> Result<()> {
        let block_thresholds = self.get_block_thresholds();
        build_compact_block_pipeline(pipeline, block_thresholds)?;

        let schema = DataSchema::from(self.schema()).into();
        let cluster_stats_gen =
            self.cluster_gen_for_append(ctx.clone(), pipeline, block_thresholds, Some(schema))?;
        pipeline.add_transform(|input, output| {
            let proc = TransformSerializeBlock::try_create(
                ctx.clone(),
                input,
                output,
                self,
                cluster_stats_gen.clone(),
                MutationKind::Insert,
                table_meta_timestamps,
            )?;
            proc.into_processor()
        })?;

        Ok(())
    }

    pub fn cluster_gen_for_append_with_specified_len(
        &self,
        ctx: Arc<dyn TableContext>,
        pipeline: &mut Pipeline,
        block_thresholds: BlockThresholds,
        transform_len: usize,
        need_match: bool,
    ) -> Result<ClusterStatsGenerator> {
        let cluster_stats_gen =
            self.get_cluster_stats_gen(ctx.clone(), 0, block_thresholds, None)?;

        let operators = cluster_stats_gen.operators.clone();
        if !operators.is_empty() {
            let num_input_columns = self.table_info.schema().fields().len();
            let func_ctx2 = cluster_stats_gen.func_ctx.clone();
            let mut builder = pipeline.try_create_transform_pipeline_builder_with_len(
                move || {
                    Ok(CompoundBlockOperator::new(
                        operators.clone(),
                        func_ctx2.clone(),
                        num_input_columns,
                    ))
                },
                transform_len,
            )?;
            if need_match {
                builder.add_items_prepend(vec![create_dummy_item()]);
            }
            pipeline.add_pipe(builder.finalize());
        }

        let cluster_keys = &cluster_stats_gen.cluster_key_index;
        if !cluster_keys.is_empty() {
            let sort_desc: Vec<SortColumnDescription> = cluster_keys
                .iter()
                .map(|index| SortColumnDescription {
                    offset: *index,
                    asc: true,
                    nulls_first: false,
                    is_nullable: false, // This information is not needed here.
                })
                .collect();
            let sort_desc = Arc::new(sort_desc);

            let mut builder = pipeline.try_create_transform_pipeline_builder_with_len(
                || {
                    Ok(TransformSortPartial::new(
                        LimitType::None,
                        sort_desc.clone(),
                    ))
                },
                transform_len,
            )?;
            if need_match {
                builder.add_items_prepend(vec![create_dummy_item()]);
            }
            pipeline.add_pipe(builder.finalize());
        }
        Ok(cluster_stats_gen)
    }

    pub fn cluster_gen_for_append(
        &self,
        ctx: Arc<dyn TableContext>,
        pipeline: &mut Pipeline,
        block_thresholds: BlockThresholds,
        modified_schema: Option<Arc<DataSchema>>,
    ) -> Result<ClusterStatsGenerator> {
        let cluster_stats_gen =
            self.get_cluster_stats_gen(ctx.clone(), 0, block_thresholds, modified_schema)?;

        let operators = cluster_stats_gen.operators.clone();
        if !operators.is_empty() {
            let num_input_columns = self.table_info.schema().fields().len();
            let func_ctx2 = cluster_stats_gen.func_ctx.clone();

            pipeline.add_transformer(move || {
                CompoundBlockOperator::new(operators.clone(), func_ctx2.clone(), num_input_columns)
            });
        }

        let cluster_keys = &cluster_stats_gen.cluster_key_index;
        if !cluster_keys.is_empty() {
            let sort_desc: Vec<SortColumnDescription> = cluster_keys
                .iter()
                .map(|index| SortColumnDescription {
                    offset: *index,
                    asc: true,
                    nulls_first: false,
                    is_nullable: false, // This information is not needed here.
                })
                .collect();
            let sort_desc = Arc::new(sort_desc);
            pipeline
                .add_transformer(|| TransformSortPartial::new(LimitType::None, sort_desc.clone()));
        }
        Ok(cluster_stats_gen)
    }

    pub fn get_cluster_stats_gen(
        &self,
        ctx: Arc<dyn TableContext>,
        level: i32,
        block_thresholds: BlockThresholds,
        modified_schema: Option<Arc<DataSchema>>,
    ) -> Result<ClusterStatsGenerator> {
        let cluster_keys = self.cluster_keys(ctx.clone());
        if cluster_keys.is_empty() {
            return Ok(ClusterStatsGenerator::default());
        }

        let input_schema =
            modified_schema.unwrap_or(DataSchema::from(self.schema_with_stream()).into());
        let mut merged = input_schema.fields().clone();

        let mut cluster_key_index = Vec::with_capacity(cluster_keys.len());
        let mut extra_key_num = 0;

        let mut exprs = Vec::with_capacity(cluster_keys.len());

        for remote_expr in &cluster_keys {
            let expr = remote_expr
                .as_expr(&BUILTIN_FUNCTIONS)
                .project_column_ref(|name| input_schema.index_of(name).unwrap());
            let index = match &expr {
                Expr::ColumnRef { id, .. } => *id,
                _ => {
                    let cname = format!("{}", expr);
                    merged.push(DataField::new(cname.as_str(), expr.data_type().clone()));
                    exprs.push(expr);

                    let offset = merged.len() - 1;
                    extra_key_num += 1;
                    offset
                }
            };
            cluster_key_index.push(index);
        }

        let operators = if exprs.is_empty() {
            vec![]
        } else {
            vec![BlockOperator::Map {
                exprs,
                projections: None,
            }]
        };

        Ok(ClusterStatsGenerator::new(
            self.cluster_key_meta.as_ref().unwrap().0,
            cluster_key_index,
            extra_key_num,
            self.get_max_page_size(),
            level,
            block_thresholds,
            operators,
            merged,
            ctx.get_function_context()?,
        ))
    }

    pub fn get_option<T: FromStr>(&self, opt_key: &str, default: T) -> T {
        self.table_info
            .options()
            .get(opt_key)
            .and_then(|s| s.parse::<T>().ok())
            .unwrap_or(default)
    }
}<|MERGE_RESOLUTION|>--- conflicted
+++ resolved
@@ -44,11 +44,7 @@
         &self,
         ctx: Arc<dyn TableContext>,
         pipeline: &mut Pipeline,
-<<<<<<< HEAD
-        append_mode: AppendMode,
         table_meta_timestamps: TableMetaTimestamps,
-=======
->>>>>>> 00b09aec
     ) -> Result<()> {
         let block_thresholds = self.get_block_thresholds();
         build_compact_block_pipeline(pipeline, block_thresholds)?;
