// Copyright 2021 Datafuse Labs
//
// Licensed under the Apache License, Version 2.0 (the "License");
// you may not use this file except in compliance with the License.
// You may obtain a copy of the License at
//
//     http://www.apache.org/licenses/LICENSE-2.0
//
// Unless required by applicable law or agreed to in writing, software
// distributed under the License is distributed on an "AS IS" BASIS,
// WITHOUT WARRANTIES OR CONDITIONS OF ANY KIND, either express or implied.
// See the License for the specific language governing permissions and
// limitations under the License.

use std::sync::Arc;

use common_base::base::ProgressValues;
use common_catalog::plan::Partitions;
use common_catalog::plan::PartitionsShuffleKind;
use common_catalog::plan::Projection;
use common_catalog::plan::PruningStatistics;
use common_catalog::plan::PushDownInfo;
use common_catalog::table::DeletionFilters;
use common_catalog::table::Table;
use common_catalog::table_context::TableContext;
use common_exception::Result;
use common_expression::types::BooleanType;
use common_expression::types::DataType;
use common_expression::types::NumberDataType;
use common_expression::BlockEntry;
use common_expression::Column;
use common_expression::ComputedExpr;
use common_expression::DataBlock;
use common_expression::DataField;
use common_expression::DataSchema;
use common_expression::Evaluator;
use common_expression::FieldIndex;
use common_expression::RemoteExpr;
use common_expression::TableDataType;
use common_expression::TableSchema;
use common_expression::Value;
use common_expression::ROW_ID_COL_NAME;
use common_functions::BUILTIN_FUNCTIONS;
use common_sql::evaluator::BlockOperator;
use storages_common_index::RangeIndex;
use storages_common_pruner::RangePruner;
use storages_common_table_meta::meta::StatisticsOfColumns;
use storages_common_table_meta::meta::TableSnapshot;
use tracing::info;

use crate::metrics::metrics_inc_deletion_block_range_pruned_nums;
use crate::metrics::metrics_inc_deletion_block_range_pruned_whole_block_nums;
use crate::operations::mutation::MutationAction;
use crate::operations::mutation::MutationPartInfo;
use crate::operations::mutation::MutationSource;
use crate::pipelines::Pipeline;
use crate::pruning::create_segment_location_vector;
use crate::pruning::FusePruner;
use crate::FuseTable;

pub struct MutationTaskInfo {
    pub(crate) total_tasks: usize,
    pub(crate) num_whole_block_mutation: usize,
}

impl FuseTable {
<<<<<<< HEAD
    /// return None if the deletion is done, otherwise return the partitions to be deleted
=======
    /// The flow of Pipeline is as follows:
    /// +--------------+      +----------------------+
    /// |MutationSource| ---> |SerializeDataTransform|   ------
    /// +--------------+      +----------------------+         |      +-----------------------+      +----------+
    /// |     ...      | ---> |          ...         |   ...   | ---> |TableMutationAggregator| ---> |CommitSink|
    /// +--------------+      +----------------------+         |      +-----------------------+      +----------+
    /// |MutationSource| ---> |SerializeDataTransform|   ------
    /// +--------------+      +----------------------+
>>>>>>> f428a39e
    #[async_backtrace::framed]
    pub async fn fast_delete(
        &self,
        ctx: Arc<dyn TableContext>,
<<<<<<< HEAD
        filter: Option<&RemoteExpr<String>>,
        col_indices: Vec<usize>,
    ) -> Result<Option<(Partitions, TableSnapshot)>> {
=======
        filters: Option<DeletionFilters>,
        col_indices: Vec<usize>,
        query_row_id_col: bool,
        pipeline: &mut Pipeline,
    ) -> Result<()> {
>>>>>>> f428a39e
        let snapshot_opt = self.read_table_snapshot().await?;

        // check if table is empty
        let snapshot = if let Some(val) = snapshot_opt {
            val
        } else {
            // no snapshot, no deletion
            return Ok(None);
        };

        if snapshot.summary.row_count == 0 {
            // empty snapshot, no deletion
            return Ok(None);
        }

        // check if unconditional deletion
<<<<<<< HEAD
        if filter.is_none() {
            let progress_values = ProgressValues {
                rows: snapshot.summary.row_count as usize,
                bytes: snapshot.summary.uncompressed_byte_size as usize,
            };
            ctx.get_write_progress().incr(&progress_values);
            // deleting the whole table... just a truncate
            let purge = false;
            return self.do_truncate(ctx.clone(), purge).await.map(|_| None);
        }
=======
        let deletion_filters = match filters {
            None => {
                let progress_values = ProgressValues {
                    rows: snapshot.summary.row_count as usize,
                    bytes: snapshot.summary.uncompressed_byte_size as usize,
                };
                ctx.get_write_progress().incr(&progress_values);
                // deleting the whole table... just a truncate
                let purge = false;
                return self.do_truncate(ctx.clone(), purge).await;
            }
            Some(filters) => filters,
        };
>>>>>>> f428a39e

        if col_indices.is_empty() && !query_row_id_col {
            // here the situation: filter_expr is not null, but col_indices in empty, which
            // indicates the expr being evaluated is unrelated to the value of rows:
            //   e.g.
            //       `delete from t where 1 = 1`, `delete from t where now()`,
            //       or `delete from t where RANDOM()::INT::BOOLEAN`
            // if the `filter_expr` is of "constant" nullary :
            //   for the whole block, whether all of the rows should be kept or dropped,
            //   we can just return from here, without accessing the block data
<<<<<<< HEAD
            if self.try_eval_const(ctx.clone(), &self.schema(), filter_expr)? {
=======
            if self.try_eval_const(ctx.clone(), &self.schema(), &deletion_filters.filter)? {
>>>>>>> f428a39e
                let progress_values = ProgressValues {
                    rows: snapshot.summary.row_count as usize,
                    bytes: snapshot.summary.uncompressed_byte_size as usize,
                };
                ctx.get_write_progress().incr(&progress_values);

                // deleting the whole table... just a truncate
                let purge = false;
                return self.do_truncate(ctx.clone(), purge).await.map(|_| None);
            }
            // do nothing.
            return Ok(None);
        }
<<<<<<< HEAD
        let projection = Projection::Columns(col_indices);
        let partitions = self
            .do_mutation_block_pruning(ctx.clone(), filter.cloned(), projection, &snapshot)
            .await?;
        if partitions.is_empty() {
            return Ok(None);
=======

        self.try_add_deletion_source(
            ctx.clone(),
            deletion_filters,
            col_indices,
            &snapshot,
            query_row_id_col,
            pipeline,
        )
        .await?;
        if pipeline.is_empty() {
            return Ok(());
>>>>>>> f428a39e
        }
        Ok(Some((partitions, snapshot.as_ref().clone())))
    }

    pub fn try_eval_const(
        &self,
        ctx: Arc<dyn TableContext>,
        schema: &TableSchema,
        filter: &RemoteExpr<String>,
    ) -> Result<bool> {
        let dummy_field = DataField::new("dummy", DataType::Null);
        let _dummy_schema = Arc::new(DataSchema::new(vec![dummy_field]));
        let dummy_value = Value::Column(Column::Null { len: 1 });
        let dummy_block = DataBlock::new(vec![BlockEntry::new(DataType::Null, dummy_value)], 1);

        let filter = filter
            .as_expr(&BUILTIN_FUNCTIONS)
            .project_column_ref(|name| schema.index_of(name).unwrap());

        assert_eq!(filter.data_type(), &DataType::Boolean);

        let func_ctx = ctx.get_function_context()?;
        let evaluator = Evaluator::new(&dummy_block, &func_ctx, &BUILTIN_FUNCTIONS);
        let predicates = evaluator
            .run(&filter)
            .map_err(|e| e.add_message("eval try eval const failed:"))?
            .try_downcast::<BooleanType>()
            .unwrap();

        Ok(match &predicates {
            Value::Scalar(v) => *v,
            Value::Column(bitmap) => bitmap.unset_bits() == 0,
        })
    }

    pub fn add_deletion_source(
        &self,
        ctx: Arc<dyn TableContext>,
        deletion_filters: DeletionFilters,
        col_indices: Vec<usize>,
<<<<<<< HEAD
=======
        base_snapshot: &TableSnapshot,
        query_row_id_col: bool,
>>>>>>> f428a39e
        pipeline: &mut Pipeline,
        parts: Partitions,
    ) -> Result<()> {
        let projection = Projection::Columns(col_indices.clone());
<<<<<<< HEAD
        let total_tasks = parts.len();
        ctx.set_partitions(parts)?;
=======

        {
            let status = "delete: begin pruning".to_string();
            ctx.set_status_info(&status);
            info!(status);
        }

        let filter = deletion_filters.filter.clone();

        let MutationTaskInfo {
            total_tasks,
            num_whole_block_mutation,
        } = self
            .mutation_block_pruning(
                ctx.clone(),
                Some(deletion_filters.filter),
                Some(deletion_filters.inverted_filter),
                projection.clone(),
                base_snapshot,
                true,
            )
            .await?;

        if total_tasks == 0 {
            return Ok(());
        }

>>>>>>> f428a39e
        // Status.
        {
            let status = format!(
                "delete: begin to run delete tasks, total tasks: {},  number of whole block deletion detected in pruning phase: {}",
                total_tasks, num_whole_block_mutation
            );
            ctx.set_status_info(&status);
            info!(status);
        }

        let block_reader = self.create_block_reader(projection, false, ctx.clone())?;
        let mut schema = block_reader.schema().as_ref().clone();
        if query_row_id_col {
            schema.add_internal_field(
                ROW_ID_COL_NAME,
                TableDataType::Number(NumberDataType::UInt64),
                1,
            );
        }

        let filter_expr = Arc::new(Some(
            filter
                .as_expr(&BUILTIN_FUNCTIONS)
                .project_column_ref(|name| schema.index_of(name).unwrap()),
        ));

        let all_column_indices = self.all_column_indices();
        let remain_column_indices: Vec<usize> = all_column_indices
            .into_iter()
            .filter(|index| !col_indices.contains(index))
            .collect();
        let mut source_col_indices = col_indices;
        let remain_reader = if remain_column_indices.is_empty() {
            Arc::new(None)
        } else {
            source_col_indices.extend_from_slice(&remain_column_indices);
            Arc::new(Some(
                (*self.create_block_reader(
                    Projection::Columns(remain_column_indices),
                    false,
                    ctx.clone(),
                )?)
                .clone(),
            ))
        };

        // resort the block.
        let mut projection = (0..source_col_indices.len()).collect::<Vec<_>>();
        projection.sort_by_key(|&i| source_col_indices[i]);
        let ops = vec![BlockOperator::Project { projection }];

        let max_threads =
            std::cmp::min(ctx.get_settings().get_max_threads()? as usize, total_tasks);
        let max_threads = std::cmp::max(max_threads, 1);
        // Add source pipe.
        pipeline.add_source(
            |output| {
                MutationSource::try_create(
                    ctx.clone(),
                    MutationAction::Deletion,
                    output,
                    filter_expr.clone(),
                    block_reader.clone(),
                    remain_reader.clone(),
                    ops.clone(),
                    self.storage_format,
                    query_row_id_col,
                )
            },
            max_threads,
        )?;
        Ok(())
    }

    #[async_backtrace::framed]
    pub async fn mutation_block_pruning(
        &self,
        ctx: Arc<dyn TableContext>,
        filter: Option<RemoteExpr<String>>,
        inverted_filter: Option<RemoteExpr<String>>,
        projection: Projection,
        base_snapshot: &TableSnapshot,
<<<<<<< HEAD
    ) -> Result<usize> {
        let parts = self
            .do_mutation_block_pruning(ctx.clone(), filter, projection, base_snapshot)
            .await?;

        let part_num = parts.len();
        ctx.set_partitions(parts)?;
        Ok(part_num)
    }

    pub fn all_column_indices(&self) -> Vec<FieldIndex> {
        (0..self.table_info.schema().fields().len()).collect::<Vec<FieldIndex>>()
    }

    #[async_backtrace::framed]
    pub async fn do_mutation_block_pruning(
        &self,
        ctx: Arc<dyn TableContext>,
        filter: Option<RemoteExpr<String>>,
        projection: Projection,
        base_snapshot: &TableSnapshot,
    ) -> Result<Partitions> {
=======
        with_origin: bool,
    ) -> Result<MutationTaskInfo> {
>>>>>>> f428a39e
        let push_down = Some(PushDownInfo {
            projection: Some(projection),
            filter: filter.clone(),
            ..PushDownInfo::default()
        });

        let segment_locations = base_snapshot.segments.clone();
        let pruner = FusePruner::create(
            &ctx,
            self.operator.clone(),
            self.table_info.schema(),
            &push_down,
        )?;

        let segment_locations = create_segment_location_vector(segment_locations, None);
        let block_metas = pruner.pruning(segment_locations).await?;

        let mut whole_block_deletions = std::collections::HashSet::new();

        if !block_metas.is_empty() {
            if let Some(inverse) = inverted_filter {
                // now the `block_metas` refers to the blocks that need to be deleted completely or partially.
                //
                // let's try pruning the blocks further to get the blocks that need to be deleted completely, so that
                // later during mutation, we need not to load the data of these blocks:
                //
                // 1. invert the filter expression
                // 2. apply the inverse filter expression to the block metas, utilizing range index
                //  - for those blocks that need to be deleted completely, they will be filtered out.
                //  - for those blocks that need to be deleted partially, they will NOT be filtered out.
                //

                let inverse = inverse.as_expr(&BUILTIN_FUNCTIONS);

                let func_ctx = ctx.get_function_context()?;

                let range_index = RangeIndex::try_create(
                    func_ctx,
                    &inverse,
                    self.table_info.schema(),
                    StatisticsOfColumns::default(), // TODO default values
                )?;

                for (block_meta_idx, block_meta) in &block_metas {
                    if !range_index.should_keep(&block_meta.as_ref().col_stats, None) {
                        // this block should be deleted completely
                        whole_block_deletions
                            .insert((block_meta_idx.segment_idx, block_meta_idx.block_idx));
                    }
                }
            }
        }

        let range_block_metas = block_metas
            .clone()
            .into_iter()
            .map(|(block_meta_index, block_meta)| (Some(block_meta_index), block_meta))
            .collect::<Vec<_>>();

        let (_, inner_parts) = self.read_partitions_with_metas(
            self.table_info.schema(),
            None,
            &range_block_metas,
            None,
            base_snapshot.summary.block_count as usize,
            PruningStatistics::default(),
        )?;

        Ok(Partitions::create_nolazy(
            PartitionsShuffleKind::Seq,
            block_metas
                .into_iter()
                .zip(inner_parts.partitions.into_iter())
                .map(|((block_meta_index, block_meta), c)| {
                    let cluster_stats = if with_origin {
                        block_meta.cluster_stats.clone()
                    } else {
                        None
                    };
                    let key = (block_meta_index.segment_idx, block_meta_index.block_idx);
                    let whole_block_deletion = whole_block_deletions.contains(&key);
                    MutationPartInfo::create(
                        block_meta_index,
                        cluster_stats,
                        c,
                        whole_block_deletion,
                    )
                })
                .collect(),
<<<<<<< HEAD
        ))
=======
        );

        let part_num = parts.len();
        ctx.set_partitions(parts)?;

        let num_whole_block_mutation = whole_block_deletions.len();

        let block_nums = base_snapshot.summary.block_count;
        metrics_inc_deletion_block_range_pruned_nums(block_nums - part_num as u64);
        metrics_inc_deletion_block_range_pruned_whole_block_nums(num_whole_block_mutation as u64);

        Ok(MutationTaskInfo {
            total_tasks: part_num,
            num_whole_block_mutation,
        })
    }

    pub fn all_column_indices(&self) -> Vec<FieldIndex> {
        self.table_info
            .schema()
            .fields()
            .iter()
            .enumerate()
            .filter(|(_, f)| !matches!(f.computed_expr(), Some(ComputedExpr::Virtual(_))))
            .map(|(i, _)| i)
            .collect::<Vec<FieldIndex>>()
>>>>>>> f428a39e
    }
}<|MERGE_RESOLUTION|>--- conflicted
+++ resolved
@@ -53,6 +53,7 @@
 use crate::operations::mutation::MutationAction;
 use crate::operations::mutation::MutationPartInfo;
 use crate::operations::mutation::MutationSource;
+use crate::operations::mutation::SerializeDataTransform;
 use crate::pipelines::Pipeline;
 use crate::pruning::create_segment_location_vector;
 use crate::pruning::FusePruner;
@@ -64,9 +65,6 @@
 }
 
 impl FuseTable {
-<<<<<<< HEAD
-    /// return None if the deletion is done, otherwise return the partitions to be deleted
-=======
     /// The flow of Pipeline is as follows:
     /// +--------------+      +----------------------+
     /// |MutationSource| ---> |SerializeDataTransform|   ------
@@ -75,22 +73,15 @@
     /// +--------------+      +----------------------+         |      +-----------------------+      +----------+
     /// |MutationSource| ---> |SerializeDataTransform|   ------
     /// +--------------+      +----------------------+
->>>>>>> f428a39e
     #[async_backtrace::framed]
-    pub async fn fast_delete(
+    pub async fn do_delete(
         &self,
         ctx: Arc<dyn TableContext>,
-<<<<<<< HEAD
-        filter: Option<&RemoteExpr<String>>,
-        col_indices: Vec<usize>,
-    ) -> Result<Option<(Partitions, TableSnapshot)>> {
-=======
         filters: Option<DeletionFilters>,
         col_indices: Vec<usize>,
         query_row_id_col: bool,
         pipeline: &mut Pipeline,
     ) -> Result<()> {
->>>>>>> f428a39e
         let snapshot_opt = self.read_table_snapshot().await?;
 
         // check if table is empty
@@ -98,27 +89,15 @@
             val
         } else {
             // no snapshot, no deletion
-            return Ok(None);
+            return Ok(());
         };
 
         if snapshot.summary.row_count == 0 {
             // empty snapshot, no deletion
-            return Ok(None);
+            return Ok(());
         }
 
         // check if unconditional deletion
-<<<<<<< HEAD
-        if filter.is_none() {
-            let progress_values = ProgressValues {
-                rows: snapshot.summary.row_count as usize,
-                bytes: snapshot.summary.uncompressed_byte_size as usize,
-            };
-            ctx.get_write_progress().incr(&progress_values);
-            // deleting the whole table... just a truncate
-            let purge = false;
-            return self.do_truncate(ctx.clone(), purge).await.map(|_| None);
-        }
-=======
         let deletion_filters = match filters {
             None => {
                 let progress_values = ProgressValues {
@@ -132,7 +111,6 @@
             }
             Some(filters) => filters,
         };
->>>>>>> f428a39e
 
         if col_indices.is_empty() && !query_row_id_col {
             // here the situation: filter_expr is not null, but col_indices in empty, which
@@ -143,11 +121,7 @@
             // if the `filter_expr` is of "constant" nullary :
             //   for the whole block, whether all of the rows should be kept or dropped,
             //   we can just return from here, without accessing the block data
-<<<<<<< HEAD
-            if self.try_eval_const(ctx.clone(), &self.schema(), filter_expr)? {
-=======
             if self.try_eval_const(ctx.clone(), &self.schema(), &deletion_filters.filter)? {
->>>>>>> f428a39e
                 let progress_values = ProgressValues {
                     rows: snapshot.summary.row_count as usize,
                     bytes: snapshot.summary.uncompressed_byte_size as usize,
@@ -156,19 +130,11 @@
 
                 // deleting the whole table... just a truncate
                 let purge = false;
-                return self.do_truncate(ctx.clone(), purge).await.map(|_| None);
+                return self.do_truncate(ctx.clone(), purge).await;
             }
             // do nothing.
-            return Ok(None);
-        }
-<<<<<<< HEAD
-        let projection = Projection::Columns(col_indices);
-        let partitions = self
-            .do_mutation_block_pruning(ctx.clone(), filter.cloned(), projection, &snapshot)
-            .await?;
-        if partitions.is_empty() {
-            return Ok(None);
-=======
+            return Ok(());
+        }
 
         self.try_add_deletion_source(
             ctx.clone(),
@@ -181,9 +147,21 @@
         .await?;
         if pipeline.is_empty() {
             return Ok(());
->>>>>>> f428a39e
-        }
-        Ok(Some((partitions, snapshot.as_ref().clone())))
+        }
+
+        let cluster_stats_gen =
+            self.get_cluster_stats_gen(ctx.clone(), 0, self.get_block_thresholds())?;
+        pipeline.add_transform(|input, output| {
+            SerializeDataTransform::try_create(
+                ctx.clone(),
+                input,
+                output,
+                self,
+                cluster_stats_gen.clone(),
+            )
+        })?;
+
+        self.chain_mutation_pipes(&ctx, pipeline, snapshot).await
     }
 
     pub fn try_eval_const(
@@ -217,24 +195,17 @@
         })
     }
 
-    pub fn add_deletion_source(
+    #[async_backtrace::framed]
+    async fn try_add_deletion_source(
         &self,
         ctx: Arc<dyn TableContext>,
         deletion_filters: DeletionFilters,
         col_indices: Vec<usize>,
-<<<<<<< HEAD
-=======
         base_snapshot: &TableSnapshot,
         query_row_id_col: bool,
->>>>>>> f428a39e
         pipeline: &mut Pipeline,
-        parts: Partitions,
     ) -> Result<()> {
         let projection = Projection::Columns(col_indices.clone());
-<<<<<<< HEAD
-        let total_tasks = parts.len();
-        ctx.set_partitions(parts)?;
-=======
 
         {
             let status = "delete: begin pruning".to_string();
@@ -262,7 +233,6 @@
             return Ok(());
         }
 
->>>>>>> f428a39e
         // Status.
         {
             let status = format!(
@@ -316,7 +286,6 @@
 
         let max_threads =
             std::cmp::min(ctx.get_settings().get_max_threads()? as usize, total_tasks);
-        let max_threads = std::cmp::max(max_threads, 1);
         // Add source pipe.
         pipeline.add_source(
             |output| {
@@ -345,33 +314,8 @@
         inverted_filter: Option<RemoteExpr<String>>,
         projection: Projection,
         base_snapshot: &TableSnapshot,
-<<<<<<< HEAD
-    ) -> Result<usize> {
-        let parts = self
-            .do_mutation_block_pruning(ctx.clone(), filter, projection, base_snapshot)
-            .await?;
-
-        let part_num = parts.len();
-        ctx.set_partitions(parts)?;
-        Ok(part_num)
-    }
-
-    pub fn all_column_indices(&self) -> Vec<FieldIndex> {
-        (0..self.table_info.schema().fields().len()).collect::<Vec<FieldIndex>>()
-    }
-
-    #[async_backtrace::framed]
-    pub async fn do_mutation_block_pruning(
-        &self,
-        ctx: Arc<dyn TableContext>,
-        filter: Option<RemoteExpr<String>>,
-        projection: Projection,
-        base_snapshot: &TableSnapshot,
-    ) -> Result<Partitions> {
-=======
         with_origin: bool,
     ) -> Result<MutationTaskInfo> {
->>>>>>> f428a39e
         let push_down = Some(PushDownInfo {
             projection: Some(projection),
             filter: filter.clone(),
@@ -440,8 +384,8 @@
             PruningStatistics::default(),
         )?;
 
-        Ok(Partitions::create_nolazy(
-            PartitionsShuffleKind::Seq,
+        let parts = Partitions::create_nolazy(
+            PartitionsShuffleKind::Mod,
             block_metas
                 .into_iter()
                 .zip(inner_parts.partitions.into_iter())
@@ -461,9 +405,6 @@
                     )
                 })
                 .collect(),
-<<<<<<< HEAD
-        ))
-=======
         );
 
         let part_num = parts.len();
@@ -490,6 +431,5 @@
             .filter(|(_, f)| !matches!(f.computed_expr(), Some(ComputedExpr::Virtual(_))))
             .map(|(i, _)| i)
             .collect::<Vec<FieldIndex>>()
->>>>>>> f428a39e
     }
 }