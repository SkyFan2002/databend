// Copyright 2021 Datafuse Labs
//
// Licensed under the Apache License, Version 2.0 (the "License");
// you may not use this file except in compliance with the License.
// You may obtain a copy of the License at
//
//     http://www.apache.org/licenses/LICENSE-2.0
//
// Unless required by applicable law or agreed to in writing, software
// distributed under the License is distributed on an "AS IS" BASIS,
// WITHOUT WARRANTIES OR CONDITIONS OF ANY KIND, either express or implied.
// See the License for the specific language governing permissions and
// limitations under the License.

use std::collections::hash_map::Entry;
use std::collections::BTreeMap;
use std::collections::HashMap;
use std::sync::Arc;
use std::time::Instant;

use databend_common_base::runtime::execute_futures_in_parallel;
use databend_common_catalog::table::Table;
use databend_common_catalog::table_context::TableContext;
use databend_common_exception::Result;
use databend_common_expression::BlockMetaInfoPtr;
use databend_common_expression::BlockThresholds;
use databend_common_expression::DataBlock;
use databend_common_expression::TableSchemaRef;
use databend_common_metrics::storage::metrics_inc_recluster_write_block_nums;
use databend_common_pipeline_transforms::processors::AsyncAccumulatingTransform;
use databend_common_sql::executor::physical_plans::MutationKind;
use databend_storages_common_table_meta::meta::BlockMeta;
use databend_storages_common_table_meta::meta::Location;
use databend_storages_common_table_meta::meta::SegmentInfo;
use databend_storages_common_table_meta::meta::Statistics;
use databend_storages_common_table_meta::meta::Versioned;
use itertools::Itertools;
use log::debug;
use log::info;
use log::warn;
use opendal::Operator;

use crate::io::SegmentsIO;
use crate::io::SerializedSegment;
use crate::io::TableMetaLocationGenerator;
use crate::operations::common::CommitMeta;
use crate::operations::common::ConflictResolveContext;
use crate::operations::common::MutationLogEntry;
use crate::operations::common::MutationLogs;
use crate::operations::common::SnapshotChanges;
use crate::operations::common::SnapshotMerged;
use crate::operations::mutation::BlockIndex;
use crate::operations::mutation::SegmentIndex;
use crate::statistics::reducers::merge_statistics_mut;
use crate::statistics::reducers::reduce_block_metas;
use crate::statistics::sort_by_cluster_stats;
use crate::FuseTable;
use crate::DEFAULT_BLOCK_PER_SEGMENT;
use crate::FUSE_OPT_KEY_BLOCK_PER_SEGMENT;

pub struct TableMutationAggregator {
    ctx: Arc<dyn TableContext>,
    schema: TableSchemaRef,
    dal: Operator,
    location_gen: TableMetaLocationGenerator,

    thresholds: BlockThresholds,
    block_per_seg: usize,
    default_cluster_key_id: Option<u32>,

    base_segments: Vec<Location>,
    // Used for recluster.
    recluster_merged_blocks: Vec<Arc<BlockMeta>>,

    mutations: HashMap<SegmentIndex, BlockMutations>,
    appended_segments: Vec<Location>,
    appended_statistics: Statistics,
    removed_segment_indexes: Vec<SegmentIndex>,
    removed_statistics: Statistics,

    kind: MutationKind,
    start_time: Instant,
    finished_tasks: usize,
    table_id: u64,
    base_snapshot_timestamp: Option<chrono::DateTime<chrono::Utc>>,
}

// takes in table mutation logs and aggregates them (former mutation_transform)
#[async_trait::async_trait]
impl AsyncAccumulatingTransform for TableMutationAggregator {
    const NAME: &'static str = "MutationAggregator";

    #[async_backtrace::framed]
    async fn transform(&mut self, data: DataBlock) -> Result<Option<DataBlock>> {
        let mutation_logs = MutationLogs::try_from(data)?;
        let task_num = mutation_logs.entries.len();
        mutation_logs.entries.into_iter().for_each(|entry| {
            self.accumulate_log_entry(entry);
        });
        self.refresh_status(task_num);
        Ok(None)
    }

    #[async_backtrace::framed]
    async fn on_finish(&mut self, _output: bool) -> Result<Option<DataBlock>> {
        let mut new_segment_locs = Vec::new();
        new_segment_locs.extend(self.appended_segments.clone());

        let conflict_resolve_context = match self.kind {
            MutationKind::Insert => ConflictResolveContext::AppendOnly((
                SnapshotMerged {
                    merged_segments: std::mem::take(&mut self.appended_segments),
                    merged_statistics: std::mem::take(&mut self.appended_statistics),
                },
                self.schema.clone(),
            )),
            MutationKind::Recluster => self.apply_recluster(&mut new_segment_locs).await?,
            _ => self.apply_mutation(&mut new_segment_locs).await?,
        };

        let meta = CommitMeta::new(conflict_resolve_context, new_segment_locs, self.table_id);
        debug!("mutations {:?}", meta);
        let block_meta: BlockMetaInfoPtr = Box::new(meta);
        Ok(Some(DataBlock::empty_with_meta(block_meta)))
    }
}

impl TableMutationAggregator {
    pub fn create(
        table: &FuseTable,
        ctx: Arc<dyn TableContext>,
        base_segments: Vec<Location>,
        recluster_merged_blocks: Vec<Arc<BlockMeta>>,
        removed_segment_indexes: Vec<usize>,
        removed_statistics: Statistics,
        kind: MutationKind,
        base_snapshot_timestamp: Option<chrono::DateTime<chrono::Utc>>,
    ) -> Self {
        TableMutationAggregator {
            ctx,
            schema: table.schema(),
            dal: table.get_operator(),
            location_gen: table.meta_location_generator().clone(),
            thresholds: table.get_block_thresholds(),
            default_cluster_key_id: table.cluster_key_id(),
            block_per_seg: table
                .get_option(FUSE_OPT_KEY_BLOCK_PER_SEGMENT, DEFAULT_BLOCK_PER_SEGMENT),
            mutations: HashMap::new(),
            appended_segments: vec![],
            base_segments,
            recluster_merged_blocks,
            appended_statistics: Statistics::default(),
            removed_segment_indexes,
            removed_statistics,
            kind,
            finished_tasks: 0,
            start_time: Instant::now(),
            table_id: table.get_id(),
            base_snapshot_timestamp,
        }
    }

    pub fn refresh_status(&mut self, task_num: usize) {
        self.finished_tasks += task_num;

        // Refresh status
        {
            let status = format!(
                "{}: run tasks:{}, cost:{:?}",
                self.kind,
                self.finished_tasks,
                self.start_time.elapsed()
            );
            self.ctx.set_status_info(&status);
        }
    }

    pub fn accumulate_log_entry(&mut self, log_entry: MutationLogEntry) {
        match log_entry {
            MutationLogEntry::ReplacedBlock { index, block_meta } => {
                match self.mutations.entry(index.segment_idx) {
                    Entry::Occupied(mut v) => {
                        v.get_mut().push_replaced(index.block_idx, block_meta);
                    }
                    Entry::Vacant(v) => {
                        v.insert(BlockMutations::new_replacement(index.block_idx, block_meta));
                    }
                }
            }
            MutationLogEntry::ReclusterAppendBlock { block_meta } => {
                metrics_inc_recluster_write_block_nums();
                self.recluster_merged_blocks.push(block_meta);
            }
            MutationLogEntry::DeletedBlock { index } => {
                self.mutations
                    .entry(index.segment_idx)
                    .and_modify(|v| v.push_deleted(index.block_idx))
                    .or_insert(BlockMutations::new_deletion(index.block_idx));
            }
            MutationLogEntry::DeletedSegment { deleted_segment } => {
                self.removed_segment_indexes.push(deleted_segment.index);
                merge_statistics_mut(
                    &mut self.removed_statistics,
                    &deleted_segment.summary,
                    self.default_cluster_key_id,
                );
            }
            MutationLogEntry::DoNothing => (),
            MutationLogEntry::AppendSegment {
                segment_location,
                format_version,
                summary,
            } => {
                merge_statistics_mut(
                    &mut self.appended_statistics,
                    &summary,
                    self.default_cluster_key_id,
                );

                self.appended_segments
                    .push((segment_location, format_version))
            }
            MutationLogEntry::CompactExtras { extras } => {
                match self.mutations.entry(extras.segment_index) {
                    Entry::Occupied(mut v) => {
                        v.get_mut().replaced_blocks.extend(extras.unchanged_blocks);
                    }
                    Entry::Vacant(v) => {
                        v.insert(BlockMutations {
                            replaced_blocks: extras.unchanged_blocks,
                            deleted_blocks: vec![],
                        });
                    }
                }

                self.removed_segment_indexes
                    .extend(extras.removed_segment_indexes);
                merge_statistics_mut(
                    &mut self.removed_statistics,
                    &extras.removed_segment_summary,
                    self.default_cluster_key_id,
                );
            }
        }
    }

    async fn apply_recluster(
        &mut self,
        new_segment_locs: &mut Vec<Location>,
    ) -> Result<ConflictResolveContext> {
        // safe to unwrap.
        let default_cluster_key_id = self.default_cluster_key_id.unwrap();
        // sort ascending.
        self.recluster_merged_blocks.sort_by(|a, b| {
            sort_by_cluster_stats(&a.cluster_stats, &b.cluster_stats, default_cluster_key_id)
        });

        let mut tasks = Vec::new();
        let merged_blocks = std::mem::take(&mut self.recluster_merged_blocks);
        let segments_num = (merged_blocks.len() / self.block_per_seg).max(1);
        let chunk_size = merged_blocks.len().div_ceil(segments_num);
        let default_cluster_key = Some(default_cluster_key_id);
        let thresholds = self.thresholds;
        for chunk in &merged_blocks.into_iter().chunks(chunk_size) {
            let new_blocks = chunk.collect::<Vec<_>>();
            let all_perfect = new_blocks.len() > 1;

            let location_gen = self.location_gen.clone();
            let op = self.dal.clone();
            tasks.push(async move {
                write_segment(
                    op,
                    location_gen,
                    new_blocks,
                    thresholds,
                    default_cluster_key,
                    all_perfect,
                    MutationKind::Recluster,
                )
                .await
            });
        }

        let threads_nums = self.ctx.get_settings().get_max_threads()? as usize;

        let mut new_segments = execute_futures_in_parallel(
            tasks,
            threads_nums,
            threads_nums * 2,
            "fuse-write-segments-worker".to_owned(),
        )
        .await?
        .into_iter()
        .collect::<Result<Vec<_>>>()?;

        let new_segments_len = new_segments.len();
        let removed_segments_len = self.removed_segment_indexes.len();
        let replaced_segments_len = new_segments_len.min(removed_segments_len);
        let mut merged_statistics = Statistics::default();
        let mut appended_segments = Vec::new();
        let mut replaced_segments = HashMap::with_capacity(replaced_segments_len);
        if new_segments_len > removed_segments_len {
            // The remain new segments will be append.
            let appended = new_segments.split_off(removed_segments_len);
            for (location, stats) in appended.into_iter().rev() {
                let segment_loc = (location, SegmentInfo::VERSION);
                new_segment_locs.push(segment_loc.clone());
                appended_segments.push(segment_loc);
                merge_statistics_mut(&mut merged_statistics, &stats, self.default_cluster_key_id);
            }
        }

        for (i, (location, stats)) in new_segments.into_iter().enumerate() {
            // The old segments will be replaced with the news.
            let segment_loc = (location, SegmentInfo::VERSION);
            new_segment_locs.push(segment_loc.clone());
            replaced_segments.insert(self.removed_segment_indexes[i], segment_loc);
            merge_statistics_mut(&mut merged_statistics, &stats, self.default_cluster_key_id);
        }

        let conflict_resolve_context =
            ConflictResolveContext::ModifiedSegmentExistsInLatest(SnapshotChanges {
                appended_segments,
                removed_segment_indexes: self.removed_segment_indexes[replaced_segments_len..]
                    .to_vec(),
                replaced_segments,
                removed_statistics: self.removed_statistics.clone(),
                merged_statistics,
            });
        Ok(conflict_resolve_context)
    }

    async fn apply_mutation(
        &mut self,
        new_segment_locs: &mut Vec<Location>,
    ) -> Result<ConflictResolveContext> {
        let start = Instant::now();
        let mut count = 0;

        let appended_segments = std::mem::take(&mut self.appended_segments);
        let appended_statistics = std::mem::take(&mut self.appended_statistics);

        let mut replaced_segments = HashMap::new();
        let mut merged_statistics = Statistics::default();
        let chunk_size = self.ctx.get_settings().get_max_threads()? as usize;
        let segment_indices = self.mutations.keys().cloned().collect::<Vec<_>>();
        for chunk in segment_indices.chunks(chunk_size) {
            let results = self.partial_apply_mutation(chunk.to_vec()).await?;
            for result in results {
                if let Some((location, summary)) = result.new_segment_info {
                    // replace the old segment location with the new one.
                    let new_segment_loc = (location, SegmentInfo::VERSION);
                    new_segment_locs.push(new_segment_loc.clone());
                    merge_statistics_mut(
                        &mut merged_statistics,
                        &summary,
                        self.default_cluster_key_id,
                    );
                    replaced_segments.insert(result.index, new_segment_loc);
                } else {
                    self.removed_segment_indexes.push(result.index);
                }

                if let Some(origin_summary) = result.origin_summary {
                    merge_statistics_mut(
                        &mut self.removed_statistics,
                        &origin_summary,
                        self.default_cluster_key_id,
                    );
                }
            }

            // Refresh status
            {
                count += chunk.len();
                let status = format!(
                    "{}: generate new segment files:{}/{}, cost:{:?}",
                    self.kind,
                    count,
                    segment_indices.len(),
                    start.elapsed()
                );
                self.ctx.set_status_info(&status);
            }
        }

        info!("removed_segment_indexes:{:?}", self.removed_segment_indexes);

        merge_statistics_mut(
            &mut merged_statistics,
            &appended_statistics,
            self.default_cluster_key_id,
        );

        Ok(ConflictResolveContext::ModifiedSegmentExistsInLatest(
            SnapshotChanges {
                appended_segments,
                replaced_segments,
                removed_segment_indexes: std::mem::take(&mut self.removed_segment_indexes),
                merged_statistics,
                removed_statistics: std::mem::take(&mut self.removed_statistics),
            },
        ))
    }

    async fn partial_apply_mutation(
        &mut self,
        segment_indices: Vec<usize>,
    ) -> Result<Vec<SegmentLite>> {
        let thresholds = self.thresholds;
        let default_cluster_key_id = self.default_cluster_key_id;
        let mut tasks = Vec::with_capacity(segment_indices.len());
        for index in segment_indices {
            let segment_mutation = self.mutations.remove(&index).unwrap();
            let location = self.base_segments.get(index).cloned();
            let schema = self.schema.clone();
            let op = self.dal.clone();
            let location_gen = self.location_gen.clone();
<<<<<<< HEAD
            let base_snapshot_timestamp = self.base_snapshot_timestamp;
=======
            let kind = self.kind;

>>>>>>> 734cb41d
            let mut all_perfect = false;
            tasks.push(async move {
                let (new_blocks, origin_summary) = if let Some(loc) = location {
                    // read the old segment
                    let compact_segment_info =
                        SegmentsIO::read_compact_segment(op.clone(), loc, schema, false).await?;
                    let mut segment_info = SegmentInfo::try_from(compact_segment_info)?;

                    // take away the blocks, they are being mutated
                    let mut block_editor = BTreeMap::<_, _>::from_iter(
                        std::mem::take(&mut segment_info.blocks)
                            .into_iter()
                            .enumerate(),
                    );
                    for (idx, new_meta) in segment_mutation.replaced_blocks {
                        block_editor.insert(idx, new_meta);
                    }
                    for idx in segment_mutation.deleted_blocks {
                        block_editor.remove(&idx);
                    }

                    if block_editor.is_empty() {
                        return Ok(SegmentLite {
                            index,
                            new_segment_info: None,
                            origin_summary: Some(segment_info.summary),
                        });
                    }

                    // assign back the mutated blocks to segment
                    let new_blocks = block_editor.into_values().collect::<Vec<_>>();
                    (new_blocks, Some(segment_info.summary))
                } else {
                    // use by compact.
                    assert!(segment_mutation.deleted_blocks.is_empty());
                    // There are more than 1 blocks, means that the blocks can no longer be compacted.
                    // They can be marked as perfect blocks.
                    all_perfect = segment_mutation.replaced_blocks.len() > 1;
                    let new_blocks = segment_mutation
                        .replaced_blocks
                        .into_iter()
                        .sorted_by(|a, b| a.0.cmp(&b.0))
                        .map(|(_, meta)| meta)
                        .collect::<Vec<_>>();
                    (new_blocks, None)
                };

<<<<<<< HEAD
                let location = location_gen.gen_segment_info_location(base_snapshot_timestamp);
                // re-calculate the segment statistics
                let mut new_summary =
                    reduce_block_metas(&new_blocks, thresholds, default_cluster_key_id);
                if all_perfect {
                    // To fix issue #13217.
                    if new_summary.block_count > new_summary.perfect_block_count {
                        warn!(
                            "compact: generate new segment: {}, perfect_block_count: {}, block_count: {}",
                            location, new_summary.perfect_block_count, new_summary.block_count,
                        );
                        new_summary.perfect_block_count = new_summary.block_count;
                    }
                }
                // create new segment info
                let new_segment = SegmentInfo::new(new_blocks, new_summary.clone());

                // write the segment info.
                let serialized_segment = SerializedSegment {
                    path: location.clone(),
                    segment: Arc::new(new_segment),
                };
                SegmentsIO::write_segment(op, serialized_segment).await?;
=======
                let new_segment_info = write_segment(
                    op,
                    location_gen,
                    new_blocks,
                    thresholds,
                    default_cluster_key_id,
                    all_perfect,
                    kind,
                )
                .await?;
>>>>>>> 734cb41d

                Ok(SegmentLite {
                    index,
                    new_segment_info: Some(new_segment_info),
                    origin_summary,
                })
            });
        }

        let threads_nums = self.ctx.get_settings().get_max_threads()? as usize;

        execute_futures_in_parallel(
            tasks,
            threads_nums,
            threads_nums * 2,
            "fuse-req-segments-worker".to_owned(),
        )
        .await?
        .into_iter()
        .collect::<Result<Vec<_>>>()
    }
}

#[derive(Default)]
struct BlockMutations {
    replaced_blocks: Vec<(BlockIndex, Arc<BlockMeta>)>,
    deleted_blocks: Vec<BlockIndex>,
}

impl BlockMutations {
    fn new_replacement(block_idx: BlockIndex, block_meta: Arc<BlockMeta>) -> Self {
        BlockMutations {
            replaced_blocks: vec![(block_idx, block_meta)],
            deleted_blocks: vec![],
        }
    }

    fn new_deletion(block_idx: BlockIndex) -> Self {
        BlockMutations {
            replaced_blocks: vec![],
            deleted_blocks: vec![block_idx],
        }
    }

    fn push_replaced(&mut self, block_idx: BlockIndex, block_meta: Arc<BlockMeta>) {
        self.replaced_blocks.push((block_idx, block_meta));
    }

    fn push_deleted(&mut self, block_idx: BlockIndex) {
        self.deleted_blocks.push(block_idx)
    }
}

struct SegmentLite {
    // segment index.
    index: usize,
    // new segment location and summary.
    new_segment_info: Option<(String, Statistics)>,
    // origin segment summary.
    origin_summary: Option<Statistics>,
}

async fn write_segment(
    dal: Operator,
    location_gen: TableMetaLocationGenerator,
    blocks: Vec<Arc<BlockMeta>>,
    thresholds: BlockThresholds,
    default_cluster_key: Option<u32>,
    all_perfect: bool,
    kind: MutationKind,
) -> Result<(String, Statistics)> {
    let location = location_gen.gen_segment_info_location();
    let mut new_summary = reduce_block_metas(&blocks, thresholds, default_cluster_key);
    if all_perfect {
        // To fix issue #13217.
        if new_summary.block_count > new_summary.perfect_block_count {
            warn!(
                "{}: generate new segment: {}, perfect_block_count: {}, block_count: {}",
                kind, location, new_summary.perfect_block_count, new_summary.block_count,
            );
            new_summary.perfect_block_count = new_summary.block_count;
        }
    }
    // create new segment info
    let new_segment = SegmentInfo::new(blocks, new_summary.clone());

    // write the segment info.
    let serialized_segment = SerializedSegment {
        path: location.clone(),
        segment: Arc::new(new_segment),
    };
    SegmentsIO::write_segment(dal, serialized_segment).await?;
    Ok((location, new_summary))
}<|MERGE_RESOLUTION|>--- conflicted
+++ resolved
@@ -416,12 +416,9 @@
             let schema = self.schema.clone();
             let op = self.dal.clone();
             let location_gen = self.location_gen.clone();
-<<<<<<< HEAD
+            let kind = self.kind;
+
             let base_snapshot_timestamp = self.base_snapshot_timestamp;
-=======
-            let kind = self.kind;
-
->>>>>>> 734cb41d
             let mut all_perfect = false;
             tasks.push(async move {
                 let (new_blocks, origin_summary) = if let Some(loc) = location {
@@ -469,31 +466,6 @@
                     (new_blocks, None)
                 };
 
-<<<<<<< HEAD
-                let location = location_gen.gen_segment_info_location(base_snapshot_timestamp);
-                // re-calculate the segment statistics
-                let mut new_summary =
-                    reduce_block_metas(&new_blocks, thresholds, default_cluster_key_id);
-                if all_perfect {
-                    // To fix issue #13217.
-                    if new_summary.block_count > new_summary.perfect_block_count {
-                        warn!(
-                            "compact: generate new segment: {}, perfect_block_count: {}, block_count: {}",
-                            location, new_summary.perfect_block_count, new_summary.block_count,
-                        );
-                        new_summary.perfect_block_count = new_summary.block_count;
-                    }
-                }
-                // create new segment info
-                let new_segment = SegmentInfo::new(new_blocks, new_summary.clone());
-
-                // write the segment info.
-                let serialized_segment = SerializedSegment {
-                    path: location.clone(),
-                    segment: Arc::new(new_segment),
-                };
-                SegmentsIO::write_segment(op, serialized_segment).await?;
-=======
                 let new_segment_info = write_segment(
                     op,
                     location_gen,
@@ -504,7 +476,6 @@
                     kind,
                 )
                 .await?;
->>>>>>> 734cb41d
 
                 Ok(SegmentLite {
                     index,
