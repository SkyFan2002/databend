//  Copyright 2021 Datafuse Labs.
//
//  Licensed under the Apache License, Version 2.0 (the "License");
//  you may not use this file except in compliance with the License.
//  You may obtain a copy of the License at
//
//      http://www.apache.org/licenses/LICENSE-2.0
//
//  Unless required by applicable law or agreed to in writing, software
//  distributed under the License is distributed on an "AS IS" BASIS,
//  WITHOUT WARRANTIES OR CONDITIONS OF ANY KIND, either express or implied.
//  See the License for the specific language governing permissions and
//  limitations under the License.

use std::collections::HashMap;
use std::sync::Arc;
use std::vec;

use databend_common_expression::TableSchema;
use databend_common_sql::executor::physical_plans::MutationKind;
use databend_common_storages_fuse::operations::ConflictResolveContext;
use databend_common_storages_fuse::operations::MutationGenerator;
use databend_common_storages_fuse::operations::SnapshotChanges;
use databend_common_storages_fuse::operations::SnapshotGenerator;
use databend_storages_common_session::TxnManager;
use databend_storages_common_table_meta::meta::Statistics;
use databend_storages_common_table_meta::meta::TableSnapshot;

/// base snapshot contains segments 1, 2, 3,
///
/// a delete operation wants to remove segment 2,
///
/// but it finds that the latest snapshot does not contain segment 2, which means segment 2 has been modified by other operations
///
/// i.e. in this test, segment 2 and 3 are compacted into segment 4
///
/// so the delete operation cannot be applied
#[test]
fn test_unresolvable_delete_conflict() {
    let mut base_snapshot = TableSnapshot::new_empty_snapshot(TableSchema::default(), None);
    base_snapshot.segments = vec![
        ("1".to_string(), 1),
        ("2".to_string(), 1),
        ("3".to_string(), 1),
    ];

    let mut latest_snapshot = TableSnapshot::new_empty_snapshot(TableSchema::default(), None);
    latest_snapshot.segments = vec![("1".to_string(), 1), ("4".to_string(), 1)];

    let ctx = ConflictResolveContext::ModifiedSegmentExistsInLatest(SnapshotChanges {
        appended_segments: vec![],
        replaced_segments: HashMap::new(),
        removed_segment_indexes: vec![1],
        removed_statistics: Statistics::default(),
        merged_statistics: Statistics::default(),
    });

    let mut generator = MutationGenerator::new(Some(Arc::new(base_snapshot)), MutationKind::Delete);
    generator.set_conflict_resolve_context(ctx);

    let result = generator.generate_new_snapshot(
        TableSchema::default(),
        None,
        Some(Arc::new(latest_snapshot)),
        None,
        TxnManager::init(),
        0,
<<<<<<< HEAD
        Default::default(),
=======
        "test",
>>>>>>> 00b09aec
    );
    assert!(result.is_err());
}

#[test]
/// base snapshot contains segments 1, 2, 3,
///
/// a delete operation wants to remove segment 2, and replace segment 3 with segment 8
///
/// the latest snapshot contains segments 2, 3, 4
///
/// the segments 2, 3 are still in the latest snapshot, so the delete operation can be applied
///
/// the delete operation is merged into the latest snapshot, by removing segments 2, 3, and adding segment 8 in the latest snapshot
fn test_resolvable_delete_conflict() {
    let mut base_snapshot = TableSnapshot::new_empty_snapshot(TableSchema::default(), None);
    base_snapshot.segments = vec![
        ("1".to_string(), 1),
        ("2".to_string(), 1),
        ("3".to_string(), 1),
    ];

    base_snapshot.summary = Statistics {
        row_count: 6,
        block_count: 6,
        perfect_block_count: 6,
        uncompressed_byte_size: 6,
        compressed_byte_size: 6,
        index_size: 6,
        col_stats: HashMap::new(),
        cluster_stats: None,
    };

    let mut latest_snapshot = TableSnapshot::new_empty_snapshot(TableSchema::default(), None);
    latest_snapshot.segments = vec![
        ("2".to_string(), 1),
        ("3".to_string(), 1),
        ("4".to_string(), 1),
    ];

    latest_snapshot.summary = Statistics {
        row_count: 9,
        block_count: 9,
        perfect_block_count: 9,
        uncompressed_byte_size: 9,
        compressed_byte_size: 9,
        index_size: 9,
        col_stats: HashMap::new(),
        cluster_stats: None,
    };

    let removed_statistics = Statistics {
        row_count: 5,
        block_count: 5,
        perfect_block_count: 5,
        uncompressed_byte_size: 5,
        compressed_byte_size: 5,
        index_size: 5,
        col_stats: HashMap::new(),
        cluster_stats: None,
    };

    let merged_statistics = Statistics {
        row_count: 8,
        block_count: 8,
        perfect_block_count: 8,
        uncompressed_byte_size: 8,
        compressed_byte_size: 8,
        index_size: 8,
        col_stats: HashMap::new(),
        cluster_stats: None,
    };

    let ctx = ConflictResolveContext::ModifiedSegmentExistsInLatest(SnapshotChanges {
        appended_segments: vec![],
        replaced_segments: HashMap::from([(2, ("8".to_string(), 1))]),
        removed_segment_indexes: vec![1],
        removed_statistics,
        merged_statistics,
    });

    let mut generator = MutationGenerator::new(Some(Arc::new(base_snapshot)), MutationKind::Delete);
    generator.set_conflict_resolve_context(ctx);

    let result = generator.generate_new_snapshot(
        TableSchema::default(),
        None,
        Some(Arc::new(latest_snapshot)),
        None,
        TxnManager::init(),
        0,
<<<<<<< HEAD
        Default::default(),
=======
        "test",
>>>>>>> 00b09aec
    );
    let snapshot = result.unwrap();
    let expected = vec![("8".to_string(), 1), ("4".to_string(), 1)];
    assert_eq!(snapshot.segments, expected);

    let actual = snapshot.summary;
    let expected = Statistics {
        row_count: 12,
        block_count: 12,
        perfect_block_count: 12,
        uncompressed_byte_size: 12,
        compressed_byte_size: 12,
        index_size: 12,
        col_stats: HashMap::new(),
        cluster_stats: None,
    };
    assert_eq!(actual, expected);
}

#[test]
/// base snapshot contains segments 1, 2, 3,
///
/// a replace operation wants to remove segment 2, and replace segment 3 with segment 5, and append segment 6
///
/// the latest snapshot contains segments 2, 3, 4
///
/// the segments 2, 3 are still in the latest snapshot, so the replace operation can be applied
///
/// the replace operation is merged into the latest snapshot, by removing segments 2, 3, and adding segment 6,5 in the latest snapshot
fn test_resolvable_replace_conflict() {
    let mut base_snapshot = TableSnapshot::new_empty_snapshot(TableSchema::default(), None);
    base_snapshot.segments = vec![
        ("1".to_string(), 1),
        ("2".to_string(), 1),
        ("3".to_string(), 1),
    ];

    base_snapshot.summary = Statistics {
        row_count: 6,
        block_count: 6,
        perfect_block_count: 6,
        uncompressed_byte_size: 6,
        compressed_byte_size: 6,
        index_size: 6,
        col_stats: HashMap::new(),
        cluster_stats: None,
    };

    let mut latest_snapshot = TableSnapshot::new_empty_snapshot(TableSchema::default(), None);
    latest_snapshot.segments = vec![
        ("2".to_string(), 1),
        ("3".to_string(), 1),
        ("4".to_string(), 1),
    ];

    latest_snapshot.summary = Statistics {
        row_count: 9,
        block_count: 9,
        perfect_block_count: 9,
        uncompressed_byte_size: 9,
        compressed_byte_size: 9,
        index_size: 9,
        col_stats: HashMap::new(),
        cluster_stats: None,
    };

    let removed_statistics = Statistics {
        row_count: 5,
        block_count: 5,
        perfect_block_count: 5,
        uncompressed_byte_size: 5,
        compressed_byte_size: 5,
        index_size: 5,
        col_stats: HashMap::new(),
        cluster_stats: None,
    };

    let merged_statistics = Statistics {
        row_count: 8,
        block_count: 8,
        perfect_block_count: 8,
        uncompressed_byte_size: 8,
        compressed_byte_size: 8,
        index_size: 8,
        col_stats: HashMap::new(),
        cluster_stats: None,
    };

    let ctx = ConflictResolveContext::ModifiedSegmentExistsInLatest(SnapshotChanges {
        appended_segments: vec![("6".to_string(), 1)],
        replaced_segments: HashMap::from([(2, ("5".to_string(), 1))]),
        removed_segment_indexes: vec![1],
        removed_statistics,
        merged_statistics,
    });

    let mut generator =
        MutationGenerator::new(Some(Arc::new(base_snapshot)), MutationKind::Replace);
    generator.set_conflict_resolve_context(ctx);

    let result = generator.generate_new_snapshot(
        TableSchema::default(),
        None,
        Some(Arc::new(latest_snapshot)),
        None,
        TxnManager::init(),
        0,
<<<<<<< HEAD
        Default::default(),
=======
        "test",
>>>>>>> 00b09aec
    );
    let snapshot = result.unwrap();
    let expected = vec![
        ("6".to_string(), 1),
        ("5".to_string(), 1),
        ("4".to_string(), 1),
    ];
    assert_eq!(snapshot.segments, expected);

    let actual = snapshot.summary;
    let expected = Statistics {
        row_count: 12,
        block_count: 12,
        perfect_block_count: 12,
        uncompressed_byte_size: 12,
        compressed_byte_size: 12,
        index_size: 12,
        col_stats: HashMap::new(),
        cluster_stats: None,
    };
    assert_eq!(actual, expected);
}<|MERGE_RESOLUTION|>--- conflicted
+++ resolved
@@ -65,11 +65,8 @@
         None,
         TxnManager::init(),
         0,
-<<<<<<< HEAD
         Default::default(),
-=======
         "test",
->>>>>>> 00b09aec
     );
     assert!(result.is_err());
 }
@@ -161,11 +158,8 @@
         None,
         TxnManager::init(),
         0,
-<<<<<<< HEAD
         Default::default(),
-=======
         "test",
->>>>>>> 00b09aec
     );
     let snapshot = result.unwrap();
     let expected = vec![("8".to_string(), 1), ("4".to_string(), 1)];
@@ -273,11 +267,8 @@
         None,
         TxnManager::init(),
         0,
-<<<<<<< HEAD
         Default::default(),
-=======
         "test",
->>>>>>> 00b09aec
     );
     let snapshot = result.unwrap();
     let expected = vec![
