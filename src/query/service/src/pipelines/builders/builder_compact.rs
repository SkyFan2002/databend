// Copyright 2021 Datafuse Labs
//
// Licensed under the Apache License, Version 2.0 (the "License");
// you may not use this file except in compliance with the License.
// You may obtain a copy of the License at
//
//     http://www.apache.org/licenses/LICENSE-2.0
//
// Unless required by applicable law or agreed to in writing, software
// distributed under the License is distributed on an "AS IS" BASIS,
// WITHOUT WARRANTIES OR CONDITIONS OF ANY KIND, either express or implied.
// See the License for the specific language governing permissions and
// limitations under the License.

use databend_common_base::runtime::Runtime;
use databend_common_catalog::plan::PartInfoType;
use databend_common_catalog::plan::Partitions;
use databend_common_catalog::plan::PartitionsShuffleKind;
use databend_common_catalog::plan::Projection;
use databend_common_catalog::table::Table;
use databend_common_catalog::table_context::TableContext;
use databend_common_exception::Result;
use databend_common_pipeline_sources::EmptySource;
use databend_common_pipeline_sources::PrefetchAsyncSourcer;
use databend_common_pipeline_transforms::processors::TransformPipelineHelper;
use databend_common_sql::executor::physical_plans::CompactSource as PhysicalCompactSource;
use databend_common_sql::executor::physical_plans::MutationKind;
use databend_common_sql::StreamContext;
use databend_common_storages_fuse::operations::BlockCompactMutator;
use databend_common_storages_fuse::operations::CompactLazyPartInfo;
use databend_common_storages_fuse::operations::CompactSource;
use databend_common_storages_fuse::operations::CompactTransform;
use databend_common_storages_fuse::operations::TableMutationAggregator;
use databend_common_storages_fuse::operations::TransformSerializeBlock;
use databend_common_storages_fuse::FuseTable;

use crate::pipelines::PipelineBuilder;

impl PipelineBuilder {
    pub(crate) fn build_compact_source(
        &mut self,
        compact_block: &PhysicalCompactSource,
    ) -> Result<()> {
        let table = self
            .ctx
            .build_table_by_table_info(&compact_block.table_info, None)?;
        let table = FuseTable::try_from_table(table.as_ref())?;

        if compact_block.parts.is_empty() {
            return self.main_pipeline.add_source(EmptySource::create, 1);
        }

        let is_lazy = compact_block.parts.partitions_type() == PartInfoType::LazyLevel;
        let thresholds = table.get_block_thresholds();
        let cluster_key_id = table.cluster_key_id();
        let mut max_threads = self.ctx.get_settings().get_max_threads()? as usize;

        if is_lazy {
            let query_ctx = self.ctx.clone();

            let lazy_parts = compact_block
                .parts
                .partitions
                .iter()
                .map(|v| {
                    v.as_any()
                        .downcast_ref::<CompactLazyPartInfo>()
                        .unwrap()
                        .clone()
                })
                .collect::<Vec<_>>();

            let column_ids = compact_block.column_ids.clone();
            self.main_pipeline.set_on_init(move || {
                let ctx = query_ctx.clone();
                let partitions = Runtime::with_worker_threads(2, None)?.block_on(async move {
                    let partitions = BlockCompactMutator::build_compact_tasks(
                        ctx.clone(),
                        column_ids.clone(),
                        cluster_key_id,
                        thresholds,
                        lazy_parts,
                    )
                    .await?;

                    Result::<_>::Ok(partitions)
                })?;

                let partitions = Partitions::create(PartitionsShuffleKind::Mod, partitions);
                query_ctx.set_partitions(partitions)?;
                Ok(())
            });
        } else {
            max_threads = max_threads.min(compact_block.parts.len()).max(1);
            self.ctx.set_partitions(compact_block.parts.clone())?;
        }

        let block_reader = table.create_block_reader(
            self.ctx.clone(),
            Projection::Columns(table.all_column_indices()),
            false,
            table.change_tracking_enabled(),
            false,
        )?;
        let stream_ctx = if table.change_tracking_enabled() {
            Some(StreamContext::try_create(
                self.ctx.get_function_context()?,
                table.schema_with_stream(),
                table.get_table_info().ident.seq,
                false,
                false,
            )?)
        } else {
            None
        };
        // Add source pipe.
        self.main_pipeline.add_source(
            |output| {
                let source = CompactSource::create(self.ctx.clone(), block_reader.clone(), 1);
                PrefetchAsyncSourcer::create(self.ctx.clone(), output, source)
            },
            max_threads,
        )?;
        let storage_format = table.get_storage_format();
        self.main_pipeline.add_block_meta_transformer(|| {
            CompactTransform::create(
                self.ctx.clone(),
                block_reader.clone(),
                storage_format,
                stream_ctx.clone(),
            )
        });

        // sort
        let cluster_stats_gen = table.cluster_gen_for_append(
            self.ctx.clone(),
            &mut self.main_pipeline,
<<<<<<< HEAD
            compact_block.table_meta_timestamps,
        )
=======
            thresholds,
            None,
        )?;
        self.main_pipeline.add_transform(|input, output| {
            let proc = TransformSerializeBlock::try_create(
                self.ctx.clone(),
                input,
                output,
                table,
                cluster_stats_gen.clone(),
                MutationKind::Compact,
            )?;
            proc.into_processor()
        })?;

        if is_lazy {
            self.main_pipeline.try_resize(1)?;
            self.main_pipeline.add_async_accumulating_transformer(|| {
                TableMutationAggregator::create(
                    table,
                    self.ctx.clone(),
                    vec![],
                    vec![],
                    vec![],
                    Default::default(),
                    MutationKind::Compact,
                )
            });
        }
        Ok(())
>>>>>>> 00b09aec
    }
}<|MERGE_RESOLUTION|>--- conflicted
+++ resolved
@@ -135,10 +135,6 @@
         let cluster_stats_gen = table.cluster_gen_for_append(
             self.ctx.clone(),
             &mut self.main_pipeline,
-<<<<<<< HEAD
-            compact_block.table_meta_timestamps,
-        )
-=======
             thresholds,
             None,
         )?;
@@ -169,6 +165,5 @@
             });
         }
         Ok(())
->>>>>>> 00b09aec
     }
 }