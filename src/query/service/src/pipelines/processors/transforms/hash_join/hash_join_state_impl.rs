--- conflicted
+++ resolved
@@ -288,14 +288,10 @@
         let num_rows = input_chunk.num_rows();
 
         if unmatched_build_indexes.is_empty() && self.hash_join_desc.other_predicate.is_none() {
-<<<<<<< HEAD
-            return Ok(vec![input_chunk]);
-=======
             if input_block.is_empty() {
                 return Ok(vec![]);
             }
-            return Ok(vec![input_block]);
->>>>>>> 9bcc2ee0
+            return Ok(vec![input_chunk]);
         }
 
         if self.hash_join_desc.other_predicate.is_none() {
