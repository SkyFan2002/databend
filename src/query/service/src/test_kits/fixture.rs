// Copyright 2021 Datafuse Labs
//
// Licensed under the Apache License, Version 2.0 (the "License");
// you may not use this file except in compliance with the License.
// You may obtain a copy of the License at
//
//     http://www.apache.org/licenses/LICENSE-2.0
//
// Unless required by applicable law or agreed to in writing, software
// distributed under the License is distributed on an "AS IS" BASIS,
// WITHOUT WARRANTIES OR CONDITIONS OF ANY KIND, either express or implied.
// See the License for the specific language governing permissions and
// limitations under the License.

use std::collections::VecDeque;
use std::str;
use std::sync::Arc;

use databend_common_ast::ast::Engine;
use databend_common_catalog::catalog_kind::CATALOG_DEFAULT;
use databend_common_catalog::cluster_info::Cluster;
use databend_common_config::InnerConfig;
use databend_common_exception::Result;
use databend_common_expression::infer_table_schema;
use databend_common_expression::types::binary::BinaryColumnBuilder;
use databend_common_expression::types::number::Int32Type;
use databend_common_expression::types::number::Int64Type;
use databend_common_expression::types::string::StringColumnBuilder;
use databend_common_expression::types::DataType;
use databend_common_expression::types::NumberDataType;
use databend_common_expression::types::StringType;
use databend_common_expression::Column;
use databend_common_expression::ComputedExpr;
use databend_common_expression::DataBlock;
use databend_common_expression::DataField;
use databend_common_expression::DataSchemaRef;
use databend_common_expression::DataSchemaRefExt;
use databend_common_expression::FromData;
use databend_common_expression::SendableDataBlockStream;
use databend_common_expression::TableDataType;
use databend_common_expression::TableField;
use databend_common_expression::TableSchemaRef;
use databend_common_expression::TableSchemaRefExt;
use databend_common_license::license_manager::LicenseManager;
use databend_common_license::license_manager::OssLicenseManager;
use databend_common_meta_app::principal::AuthInfo;
use databend_common_meta_app::principal::GrantObject;
use databend_common_meta_app::principal::PasswordHashMethod;
use databend_common_meta_app::principal::UserInfo;
use databend_common_meta_app::principal::UserPrivilegeSet;
use databend_common_meta_app::schema::CreateOption;
use databend_common_meta_app::schema::DatabaseMeta;
use databend_common_meta_app::storage::StorageParams;
use databend_common_meta_app::tenant::Tenant;
use databend_common_pipeline_core::processors::ProcessorPtr;
use databend_common_pipeline_sinks::EmptySink;
use databend_common_pipeline_sources::BlocksSource;
use databend_common_sql::plans::CreateDatabasePlan;
use databend_common_sql::plans::CreateTablePlan;
use databend_common_tracing::set_panic_hook;
use databend_storages_common_table_meta::table::OPT_KEY_DATABASE_ID;
use futures::TryStreamExt;
use jsonb::Number as JsonbNumber;
use jsonb::Object as JsonbObject;
use jsonb::Value as JsonbValue;
use log::info;
use parking_lot::Mutex;
use uuid::Uuid;

use crate::clusters::ClusterDiscovery;
use crate::clusters::ClusterHelper;
use crate::interpreters::CreateTableInterpreter;
use crate::interpreters::Interpreter;
use crate::interpreters::InterpreterFactory;
use crate::pipelines::PipelineBuildResult;
use crate::pipelines::PipelineBuilder;
use crate::sessions::QueryContext;
use crate::sessions::QueryContextShared;
use crate::sessions::Session;
use crate::sessions::SessionManager;
use crate::sessions::SessionType;
use crate::sessions::TableContext;
use crate::sql::Planner;
use crate::storages::Table;
use crate::test_kits::execute_pipeline;
use crate::test_kits::ClusterDescriptor;
use crate::test_kits::ConfigBuilder;
use crate::GlobalServices;

pub struct TestFixture {
    pub(crate) default_ctx: Arc<QueryContext>,
    default_session: Arc<Session>,
    conf: InnerConfig,
    prefix: String,
    // Keep in the end.
    // Session will drop first then the guard drop.
    _guard: TestGuard,
}

pub struct TestGuard {
    _thread_name: String,
}

impl TestGuard {
    pub fn new(thread_name: String) -> Self {
        Self {
            _thread_name: thread_name,
        }
    }
}

impl Drop for TestGuard {
    fn drop(&mut self) {
        #[cfg(debug_assertions)]
        {
            databend_common_base::runtime::drop_guard(move || {
                databend_common_base::base::GlobalInstance::drop_testing(&self._thread_name);
            })
        }
    }
}

#[async_trait::async_trait]
pub trait Setup {
    async fn setup(&self) -> Result<InnerConfig>;
}

struct OSSSetup {
    config: InnerConfig,
}

#[async_trait::async_trait]
impl Setup for OSSSetup {
    async fn setup(&self) -> Result<InnerConfig> {
        TestFixture::init_global_with_config(&self.config).await?;
        Ok(self.config.clone())
    }
}

impl TestFixture {
    /// Create a new TestFixture with default config.
    pub async fn setup() -> Result<TestFixture> {
        let config = ConfigBuilder::create().config();
        Self::setup_with_custom(OSSSetup { config }).await
    }

    /// Create a new TestFixture with setup impl.
    pub async fn setup_with_custom(setup: impl Setup) -> Result<TestFixture> {
        let conf = setup.setup().await?;

        // This will use a max_active_sessions number.
        let default_session = Self::create_session(SessionType::Dummy).await?;
        let default_ctx = default_session.create_query_context().await?;

        let random_prefix: String = Uuid::new_v4().simple().to_string();
        let thread_name = std::thread::current().name().unwrap().to_string();
        let guard = TestGuard::new(thread_name.clone());
        Ok(Self {
            default_ctx,
            default_session,
            conf,
            prefix: random_prefix,
            _guard: guard,
        })
    }

    pub async fn setup_with_config(config: &InnerConfig) -> Result<TestFixture> {
        Self::setup_with_custom(OSSSetup {
            config: config.clone(),
        })
        .await
    }

    /// Create a non-shared dummy session.
    pub async fn create_dummy_session() -> Session {
        let session_manager = SessionManager::instance();
        let session = session_manager
            .create_session(SessionType::Dummy)
            .await
            .unwrap();

        let mut user_info = UserInfo::new("root", "%", AuthInfo::Password {
            hash_method: PasswordHashMethod::Sha256,
            hash_value: Vec::from("pass"),
            need_change: false,
        });

        user_info.grants.grant_privileges(
            &GrantObject::Global,
            UserPrivilegeSet::available_privileges_on_global(),
        );

        session.set_authed_user(user_info, None).await.unwrap();
        session.get_settings().set_max_threads(8).unwrap();
        session
    }

    async fn create_session(session_type: SessionType) -> Result<Arc<Session>> {
        let mut user_info = UserInfo::new("root", "%", AuthInfo::Password {
            hash_method: PasswordHashMethod::Sha256,
            hash_value: Vec::from("pass"),
            need_change: false,
        });

        user_info.grants.grant_privileges(
            &GrantObject::Global,
            UserPrivilegeSet::available_privileges_on_global(),
        );

        let session_manager = SessionManager::instance();

        let dummy_session = session_manager.create_session(session_type).await?;

        let session = session_manager.register_session(dummy_session)?;

        session.set_authed_user(user_info, None).await?;
        session.get_settings().set_max_threads(8)?;

        Ok(session)
    }

    /// Setup the test environment.
    /// Set the panic hook.
    /// Set the unit test env.
    /// Init the global instance.
    /// Init the global services.
    /// Init the license manager.
    /// Register the cluster to the metastore.
    async fn init_global_with_config(config: &InnerConfig) -> Result<()> {
        set_panic_hook();
        std::env::set_var("UNIT_TEST", "TRUE");

        #[cfg(debug_assertions)]
        {
            let thread_name = std::thread::current().name().unwrap().to_string();
            databend_common_base::base::GlobalInstance::init_testing(&thread_name);
        }

        GlobalServices::init_with(config).await?;
        OssLicenseManager::init(config.query.tenant_id.tenant_name().to_string())?;

        // Cluster register.
        {
            ClusterDiscovery::instance()
                .register_to_metastore(config)
                .await?;
            info!(
                "Databend query unit test setup registered:{:?} to metasrv:{:?}.",
                config.query.cluster_id, config.meta.endpoints
            );
        }

        Ok(())
    }

    pub fn default_session(&self) -> Arc<Session> {
        self.default_session.clone()
    }

    /// returns new QueryContext of default session
    pub async fn new_query_ctx(&self) -> Result<Arc<QueryContext>> {
        self.default_session.create_query_context().await
    }

    /// returns new QueryContext of default session with cluster
    pub async fn new_query_ctx_with_cluster(
        &self,
        desc: ClusterDescriptor,
    ) -> Result<Arc<QueryContext>> {
        let local_id = desc.local_node_id;
        let nodes = desc.cluster_nodes_list;

        let dummy_query_context = QueryContext::create_from_shared(QueryContextShared::try_create(
            self.default_session.clone(),
            Cluster::create(nodes, local_id),
        )?);

        dummy_query_context.get_settings().set_max_threads(8)?;
        Ok(dummy_query_context)
    }

    pub async fn new_session_with_type(&self, session_type: SessionType) -> Result<Arc<Session>> {
        Self::create_session(session_type).await
    }

    pub fn storage_root(&self) -> &str {
        match &self.conf.storage.params {
            StorageParams::Fs(fs) => &fs.root,
            _ => {
                unreachable!()
            }
        }
    }

    pub fn default_tenant(&self) -> Tenant {
        self.conf.query.tenant_id.clone()
    }

    pub fn default_db_name(&self) -> String {
        gen_db_name(&self.prefix)
    }

    pub fn default_catalog_name(&self) -> String {
        "default".to_owned()
    }

    pub fn default_table_name(&self) -> String {
        format!("tbl_{}", self.prefix)
    }

    pub fn default_schema() -> DataSchemaRef {
        let tuple_inner_data_types = vec![
            DataType::Nullable(Box::new(DataType::Number(NumberDataType::Int32))),
            DataType::Nullable(Box::new(DataType::Number(NumberDataType::Int32))),
        ];
        let tuple_data_type = DataType::Tuple(tuple_inner_data_types);
        let field_id = DataField::new("id", DataType::Number(NumberDataType::Int32));
        let field_t = DataField::new("t", tuple_data_type);
        DataSchemaRefExt::create(vec![
            field_id.with_default_expr(Some("0".to_string())),
            field_t.with_default_expr(Some("(0,0)".to_string())),
        ])
    }

    pub fn default_table_schema() -> TableSchemaRef {
        infer_table_schema(&Self::default_schema()).unwrap()
    }

    pub fn default_create_table_plan(&self) -> CreateTablePlan {
        CreateTablePlan {
            create_option: CreateOption::Create,
            tenant: self.default_tenant(),
            catalog: self.default_catalog_name(),
            database: self.default_db_name(),
            table: self.default_table_name(),
            schema: TestFixture::default_table_schema(),
            engine: Engine::Fuse,
            engine_options: Default::default(),
            storage_params: None,
            part_prefix: "".to_string(),
            options: [
                // database id is required for FUSE
                (OPT_KEY_DATABASE_ID.to_owned(), "1".to_owned()),
            ]
            .into(),
            field_comments: vec!["number".to_string(), "tuple".to_string()],
            as_select: None,
            cluster_key: Some("(id)".to_string()),
            inverted_indexes: None,
        }
    }

    // create a normal table without cluster key.
    pub fn normal_create_table_plan(&self) -> CreateTablePlan {
        CreateTablePlan {
            create_option: CreateOption::Create,
            tenant: self.default_tenant(),
            catalog: self.default_catalog_name(),
            database: self.default_db_name(),
            table: self.default_table_name(),
            schema: TestFixture::default_table_schema(),
            engine: Engine::Fuse,
            engine_options: Default::default(),
            storage_params: None,
            part_prefix: "".to_string(),
            options: [
                // database id is required for FUSE
                (OPT_KEY_DATABASE_ID.to_owned(), "1".to_owned()),
            ]
            .into(),
            field_comments: vec!["number".to_string(), "tuple".to_string()],
            as_select: None,
            cluster_key: None,
            inverted_indexes: None,
        }
    }

    pub fn variant_schema() -> DataSchemaRef {
        DataSchemaRefExt::create(vec![
            DataField::new("id", DataType::Number(NumberDataType::Int32)),
            DataField::new("v", DataType::Variant),
        ])
    }

    pub fn variant_table_schema() -> TableSchemaRef {
        infer_table_schema(&Self::variant_schema()).unwrap()
    }

    // create a variant table
    pub fn variant_create_table_plan(&self) -> CreateTablePlan {
        CreateTablePlan {
            create_option: CreateOption::Create,
            tenant: self.default_tenant(),
            catalog: self.default_catalog_name(),
            database: self.default_db_name(),
            table: self.default_table_name(),
            schema: TestFixture::variant_table_schema(),
            engine: Engine::Fuse,
            engine_options: Default::default(),
            storage_params: None,
            part_prefix: "".to_string(),
            options: [
                // database id is required for FUSE
                (OPT_KEY_DATABASE_ID.to_owned(), "1".to_owned()),
            ]
            .into(),
            field_comments: vec![],
            as_select: None,
            cluster_key: None,
            inverted_indexes: None,
        }
    }

    pub fn string_schema() -> DataSchemaRef {
        DataSchemaRefExt::create(vec![
            DataField::new("title", DataType::String),
            DataField::new("content", DataType::String),
        ])
    }

    pub fn string_table_schema() -> TableSchemaRef {
        infer_table_schema(&Self::string_schema()).unwrap()
    }

    // create a string table for inverted index
    pub fn string_create_table_plan(&self) -> CreateTablePlan {
        CreateTablePlan {
            create_option: CreateOption::Create,
            tenant: self.default_tenant(),
            catalog: self.default_catalog_name(),
            database: self.default_db_name(),
            table: self.default_table_name(),
            schema: TestFixture::string_table_schema(),
            engine: Engine::Fuse,
            engine_options: Default::default(),
            storage_params: None,
            part_prefix: "".to_string(),
            options: [
                // database id is required for FUSE
                (OPT_KEY_DATABASE_ID.to_owned(), "1".to_owned()),
            ]
            .into(),
            field_comments: vec![],
            as_select: None,
            cluster_key: None,
            inverted_indexes: None,
        }
    }

    pub fn computed_schema() -> DataSchemaRef {
        DataSchemaRefExt::create(vec![
            DataField::new("id", DataType::Number(NumberDataType::Int32)),
            DataField::new("a1", DataType::String)
                .with_computed_expr(Some(ComputedExpr::Virtual("reverse(c)".to_string()))),
            DataField::new("a2", DataType::String)
                .with_computed_expr(Some(ComputedExpr::Stored("upper(c)".to_string()))),
            DataField::new("b1", DataType::Number(NumberDataType::Int64))
                .with_computed_expr(Some(ComputedExpr::Virtual("(d + 2)".to_string()))),
            DataField::new("b2", DataType::Number(NumberDataType::Int64))
                .with_computed_expr(Some(ComputedExpr::Stored("((d + 1) * 3)".to_string()))),
            DataField::new("c", DataType::String),
            DataField::new("d", DataType::Number(NumberDataType::Int64)),
        ])
    }

    pub fn computed_table_schema() -> TableSchemaRef {
        infer_table_schema(&Self::computed_schema()).unwrap()
    }

    // create a table with computed column
    pub fn computed_create_table_plan(&self) -> CreateTablePlan {
        CreateTablePlan {
            create_option: CreateOption::Create,
            tenant: self.default_tenant(),
            catalog: self.default_catalog_name(),
            database: self.default_db_name(),
            table: self.default_table_name(),
            schema: TestFixture::computed_table_schema(),
            engine: Engine::Fuse,
            engine_options: Default::default(),
            storage_params: None,
            part_prefix: "".to_string(),
            options: [
                // database id is required for FUSE
                (OPT_KEY_DATABASE_ID.to_owned(), "1".to_owned()),
            ]
            .into(),
            field_comments: vec![],
            as_select: None,
            cluster_key: None,
            inverted_indexes: None,
        }
    }

    pub async fn create_default_table(&self) -> Result<()> {
        let create_table_plan = self.default_create_table_plan();
        let interpreter =
            CreateTableInterpreter::try_create(self.default_ctx.clone(), create_table_plan)?;
        let _ = interpreter.execute(self.default_ctx.clone()).await?;
        Ok(())
    }

    pub async fn create_normal_table(&self) -> Result<()> {
        let create_table_plan = self.normal_create_table_plan();
        let interpreter =
            CreateTableInterpreter::try_create(self.default_ctx.clone(), create_table_plan)?;
        let _ = interpreter.execute(self.default_ctx.clone()).await?;
        Ok(())
    }

    pub async fn create_variant_table(&self) -> Result<()> {
        let create_table_plan = self.variant_create_table_plan();
        let interpreter =
            CreateTableInterpreter::try_create(self.default_ctx.clone(), create_table_plan)?;
        let _ = interpreter.execute(self.default_ctx.clone()).await?;
        Ok(())
    }

    pub async fn create_string_table(&self) -> Result<()> {
        let create_table_plan = self.string_create_table_plan();
        let interpreter =
            CreateTableInterpreter::try_create(self.default_ctx.clone(), create_table_plan)?;
        let _ = interpreter.execute(self.default_ctx.clone()).await?;
        Ok(())
    }

    /// Create database with prefix.
    pub async fn create_default_database(&self) -> Result<()> {
        let tenant = self.default_ctx.get_tenant();
        let db_name = gen_db_name(&self.prefix);
        let plan = CreateDatabasePlan {
            catalog: "default".to_owned(),
            tenant: tenant.clone(),
            create_option: CreateOption::Create,
            database: db_name,
            meta: DatabaseMeta {
                engine: "".to_string(),
                ..Default::default()
            },
        };

        self.default_ctx
            .get_catalog("default")
            .await
            .unwrap()
            .create_database(plan.into())
            .await?;

        Ok(())
    }

    pub async fn create_computed_table(&self) -> Result<()> {
        let create_table_plan = self.computed_create_table_plan();
        let interpreter =
            CreateTableInterpreter::try_create(self.default_ctx.clone(), create_table_plan)?;
        let _ = interpreter.execute(self.default_ctx.clone()).await?;
        Ok(())
    }

    pub fn gen_sample_blocks(
        num_of_blocks: usize,
        start: i32,
    ) -> (TableSchemaRef, Vec<Result<DataBlock>>) {
        Self::gen_sample_blocks_ex(num_of_blocks, 3, start)
    }

    pub fn gen_sample_blocks_ex(
        num_of_block: usize,
        rows_per_block: usize,
        start: i32,
    ) -> (TableSchemaRef, Vec<Result<DataBlock>>) {
        let repeat = rows_per_block % 3 == 0;
        let schema = TableSchemaRefExt::create(vec![
            TableField::new("id", TableDataType::Number(NumberDataType::Int32)),
            TableField::new("t", TableDataType::Tuple {
                fields_name: vec!["a".to_string(), "b".to_string()],
                fields_type: vec![
                    TableDataType::Nullable(Box::new(TableDataType::Number(NumberDataType::Int32))),
                    TableDataType::Nullable(Box::new(TableDataType::Number(NumberDataType::Int32))),
                ],
            }),
        ]);
        (
            schema,
            (0..num_of_block)
                .map(|idx| {
                    let mut curr = idx as i32 + start;
                    let column0 = Int32Type::from_data(
                        std::iter::repeat_with(|| {
                            let tmp = curr;
                            if !repeat {
                                curr *= 2;
                            }
                            tmp
                        })
                        .take(rows_per_block)
                        .collect::<Vec<i32>>(),
                    );
                    let column1 = Int32Type::from_opt_data(
                        std::iter::repeat_with(|| (idx as i32 + start) * 2)
                            .take(rows_per_block)
                            .map(Some)
                            .collect::<Vec<Option<i32>>>(),
                    );
                    let column2 = Int32Type::from_opt_data(
                        std::iter::repeat_with(|| (idx as i32 + start) * 3)
                            .take(rows_per_block)
                            .map(Some)
                            .collect::<Vec<Option<i32>>>(),
                    );
                    let tuple_inner_columns = vec![column1, column2];
                    let tuple_column = Column::Tuple(tuple_inner_columns);

                    let columns = vec![column0, tuple_column];

                    Ok(DataBlock::new_from_columns(columns))
                })
                .collect(),
        )
    }

    pub fn gen_sample_blocks_stream(num: usize, start: i32) -> SendableDataBlockStream {
        let (_, blocks) = Self::gen_sample_blocks(num, start);
        Box::pin(futures::stream::iter(blocks))
    }

    pub fn gen_sample_blocks_stream_ex(
        num_of_block: usize,
        rows_perf_block: usize,
        val_start_from: i32,
    ) -> SendableDataBlockStream {
        let (_, blocks) = Self::gen_sample_blocks_ex(num_of_block, rows_perf_block, val_start_from);
        Box::pin(futures::stream::iter(blocks))
    }

    pub fn gen_variant_sample_blocks(
        num_of_blocks: usize,
        start: i32,
    ) -> (TableSchemaRef, Vec<Result<DataBlock>>) {
        Self::gen_variant_sample_blocks_ex(num_of_blocks, 3, start)
    }

    pub fn gen_variant_sample_blocks_ex(
        num_of_block: usize,
        rows_per_block: usize,
        start: i32,
    ) -> (TableSchemaRef, Vec<Result<DataBlock>>) {
        let schema = TableSchemaRefExt::create(vec![
            TableField::new("id", TableDataType::Number(NumberDataType::Int32)),
            TableField::new("v", TableDataType::Variant),
        ]);
        (
            schema,
            (0..num_of_block)
                .map(|idx| {
                    let id_column = Int32Type::from_data(
                        std::iter::repeat_with(|| idx as i32 + start)
                            .take(rows_per_block)
                            .collect::<Vec<i32>>(),
                    );

                    let mut builder =
                        BinaryColumnBuilder::with_capacity(rows_per_block, rows_per_block * 10);
                    for i in 0..rows_per_block {
                        let mut obj = JsonbObject::new();
                        obj.insert(
                            "a".to_string(),
                            JsonbValue::Number(JsonbNumber::Int64((idx + i) as i64)),
                        );
                        obj.insert(
                            "b".to_string(),
                            JsonbValue::Number(JsonbNumber::Int64(((idx + i) * 2) as i64)),
                        );
                        let val = JsonbValue::Object(obj);
                        val.write_to_vec(&mut builder.data);
                        builder.commit_row();
                    }
                    let variant_column = Column::Variant(builder.build());

                    let columns = vec![id_column, variant_column];

                    Ok(DataBlock::new_from_columns(columns))
                })
                .collect(),
        )
    }

    pub fn gen_variant_sample_blocks_stream(num: usize, start: i32) -> SendableDataBlockStream {
        let (_, blocks) = Self::gen_variant_sample_blocks(num, start);
        Box::pin(futures::stream::iter(blocks))
    }

    pub fn gen_string_sample_blocks(
        num_of_blocks: usize,
        start: i32,
    ) -> (TableSchemaRef, Vec<Result<DataBlock>>) {
        Self::gen_string_sample_blocks_ex(num_of_blocks, 3, start)
    }

    pub fn gen_string_sample_blocks_ex(
        num_of_block: usize,
        rows_per_block: usize,
        _start: i32,
    ) -> (TableSchemaRef, Vec<Result<DataBlock>>) {
        let schema = TableSchemaRefExt::create(vec![
            TableField::new("title", TableDataType::String),
            TableField::new("content", TableDataType::String),
        ]);

        let sample_books = [
            (
                "The Rust Programming Language",
                "The Rust Programming Language is the official book on Rust: an open source systems programming language that helps you write faster, more reliable software. Rust offers control over low-level details (such as memory usage) in combination with high-level ergonomics, eliminating the hassle traditionally associated with low-level languages.",
            ),
            (
                "Rust Atomics and Locks",
                "The Rust programming language is extremely well suited for concurrency, and its ecosystem has many libraries that include lots of concurrent data structures, locks, and more. But implementing those structures correctly can be very difficult. Even in the most well-used libraries, memory ordering bugs are not uncommon.",
            ),
            (
                "Effective Java",
                "Java has changed dramatically since the previous edition of Effective Java was published shortly after the release of Java 6. This Jolt award-winning classic has now been thoroughly updated to take full advantage of the latest language and library features. The support in modern Java for multiple paradigms increases the need for specific best-practices advice, and this book delivers.",
            ),
            (
                "Database Internals",
                "When it comes to choosing, using, and maintaining a database, understanding its internals is essential. But with so many distributed databases and tools available today, it’s often difficult to understand what each one offers and how they differ. With this practical guide, Alex Petrov guides developers through the concepts behind modern database and storage engine internals.",
            ),
            (
                "Designing Data-Intensive Applications",
                "Data is at the center of many challenges in system design today. Difficult issues need to be figured out, such as scalability, consistency, reliability, efficiency, and maintainability. In addition, we have an overwhelming variety of tools, including relational databases, NoSQL datastores, stream or batch processors, and message brokers. What are the right choices for your application? How do you make sense of all these buzzwords?",
            ),
            (
                "Elasticsearch in Action",
                "Modern search seems like magic—you type a few words and the search engine appears to know what you want. With the Elasticsearch real-time search and analytics engine, you can give your users this magical experience without having to do complex low-level programming or understand advanced data science algorithms. You just install it, tweak it, and get on with your work.",
            ),
        ];

        (
            schema,
            (0..num_of_block)
                .map(|idx| {
                    let mut title_builder =
                        StringColumnBuilder::with_capacity(rows_per_block, rows_per_block * 10);
                    let mut content_builder =
                        StringColumnBuilder::with_capacity(rows_per_block, rows_per_block * 10);

                    for i in 0..rows_per_block {
                        let j = (idx * rows_per_block + i) % sample_books.len();
                        title_builder.put_str(sample_books[j].0);
                        title_builder.commit_row();
                        content_builder.put_str(sample_books[j].1);
                        content_builder.commit_row();
                    }
                    let title_column = Column::String(title_builder.build());
                    let content_column = Column::String(content_builder.build());

                    let columns = vec![title_column, content_column];

                    Ok(DataBlock::new_from_columns(columns))
                })
                .collect(),
        )
    }

    pub fn gen_string_sample_blocks_stream(num: usize, start: i32) -> SendableDataBlockStream {
        let (_, blocks) = Self::gen_string_sample_blocks(num, start);
        Box::pin(futures::stream::iter(blocks))
    }

    pub fn gen_computed_sample_blocks(
        num_of_blocks: usize,
        start: i32,
    ) -> (TableSchemaRef, Vec<Result<DataBlock>>) {
        Self::gen_computed_sample_blocks_ex(num_of_blocks, 3, start)
    }

    pub fn gen_computed_sample_blocks_ex(
        num_of_block: usize,
        rows_per_block: usize,
        start: i32,
    ) -> (TableSchemaRef, Vec<Result<DataBlock>>) {
        let schema = Arc::new(Self::computed_table_schema().remove_computed_fields());
        (
            schema,
            (0..num_of_block)
                .map(|_| {
                    let mut id_values = Vec::with_capacity(rows_per_block);
                    let mut c_values = Vec::with_capacity(rows_per_block);
                    let mut d_values = Vec::with_capacity(rows_per_block);
                    for i in 0..rows_per_block {
                        id_values.push(i as i32 + start * 3);
                        c_values.push(format!("s-{}-{}", start, i));
                        d_values.push(i as i64 + (start * 10) as i64);
                    }
                    let column0 = Int32Type::from_data(id_values);
                    let column1 = StringType::from_data(c_values);
                    let column2 = Int64Type::from_data(d_values);
                    let columns = vec![column0, column1, column2];

                    Ok(DataBlock::new_from_columns(columns))
                })
                .collect(),
        )
    }

    /// Generate a stream of blocks with computed columns.
    pub fn gen_computed_sample_blocks_stream(num: usize, start: i32) -> SendableDataBlockStream {
        let (_, blocks) = Self::gen_computed_sample_blocks(num, start);
        Box::pin(futures::stream::iter(blocks))
    }

    pub async fn latest_default_table(&self) -> Result<Arc<dyn Table>> {
        // table got from catalog is always fresh
        self.default_ctx
            .get_catalog(CATALOG_DEFAULT)
            .await?
            .get_table(
                &self.default_tenant(),
                self.default_db_name().as_str(),
                self.default_table_name().as_str(),
            )
            .await
    }

    /// append_commit_blocks with single thread
    pub async fn append_commit_blocks(
        &self,
        table: Arc<dyn Table>,
        blocks: Vec<DataBlock>,
        overwrite: bool,
        commit: bool,
    ) -> Result<()> {
        let source_schema = &table.schema().remove_computed_fields();
        let mut build_res = PipelineBuildResult::create();

        let ctx = self.new_query_ctx().await?;

        let blocks = Arc::new(Mutex::new(VecDeque::from_iter(blocks)));
        build_res.main_pipeline.add_source(
            |output| BlocksSource::create(ctx.clone(), output, blocks.clone()),
            1,
        )?;

        let data_schema: DataSchemaRef = Arc::new(source_schema.into());
        PipelineBuilder::fill_and_reorder_columns(
            ctx.clone(),
            &mut build_res.main_pipeline,
            table.clone(),
            data_schema,
        )?;

<<<<<<< HEAD
        table.append_data(
            ctx.clone(),
            &mut build_res.main_pipeline,
            AppendMode::Normal,
            Default::default(),
        )?;
=======
        table.append_data(ctx.clone(), &mut build_res.main_pipeline)?;
>>>>>>> 00b09aec
        if commit {
            table.commit_insertion(
                ctx.clone(),
                &mut build_res.main_pipeline,
                None,
                vec![],
                overwrite,
                None,
                None,
                Default::default(),
            )?;
        } else {
            build_res
                .main_pipeline
                .add_sink(|input| Ok(ProcessorPtr::create(EmptySink::create(input))))?;
        }

        execute_pipeline(ctx, build_res)
    }

    pub async fn execute_command(&self, query: &str) -> Result<()> {
        let res = self.execute_query(query).await?;
        res.try_collect::<Vec<DataBlock>>().await?;
        Ok(())
    }

    pub async fn execute_query(&self, query: &str) -> Result<SendableDataBlockStream> {
        let ctx = self.new_query_ctx().await?;
        let mut planner = Planner::new(ctx.clone());
        let (plan, _) = planner.plan_sql(query).await?;
        let executor = InterpreterFactory::get(ctx.clone(), &plan).await?;
        executor.execute(ctx).await
    }
}

fn gen_db_name(prefix: &str) -> String {
    format!("db_{}", prefix)
}<|MERGE_RESOLUTION|>--- conflicted
+++ resolved
@@ -848,16 +848,11 @@
             data_schema,
         )?;
 
-<<<<<<< HEAD
         table.append_data(
             ctx.clone(),
             &mut build_res.main_pipeline,
-            AppendMode::Normal,
             Default::default(),
         )?;
-=======
-        table.append_data(ctx.clone(), &mut build_res.main_pipeline)?;
->>>>>>> 00b09aec
         if commit {
             table.commit_insertion(
                 ctx.clone(),
