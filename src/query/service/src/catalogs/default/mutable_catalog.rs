// Copyright 2021 Datafuse Labs
//
// Licensed under the Apache License, Version 2.0 (the "License");
// you may not use this file except in compliance with the License.
// You may obtain a copy of the License at
//
//     http://www.apache.org/licenses/LICENSE-2.0
//
// Unless required by applicable law or agreed to in writing, software
// distributed under the License is distributed on an "AS IS" BASIS,
// WITHOUT WARRANTIES OR CONDITIONS OF ANY KIND, either express or implied.
// See the License for the specific language governing permissions and
// limitations under the License.

use std::any::Any;
use std::fmt::Debug;
use std::fmt::Formatter;
use std::sync::Arc;
use std::time::Instant;

use databend_common_catalog::catalog::Catalog;
use databend_common_config::InnerConfig;
use databend_common_exception::Result;
use databend_common_meta_api::SchemaApi;
use databend_common_meta_api::SequenceApi;
use databend_common_meta_app::schema::database_name_ident::DatabaseNameIdent;
use databend_common_meta_app::schema::CatalogInfo;
use databend_common_meta_app::schema::CommitTableMetaReply;
use databend_common_meta_app::schema::CommitTableMetaReq;
use databend_common_meta_app::schema::CreateDatabaseReply;
use databend_common_meta_app::schema::CreateDatabaseReq;
use databend_common_meta_app::schema::CreateIndexReply;
use databend_common_meta_app::schema::CreateIndexReq;
use databend_common_meta_app::schema::CreateLockRevReply;
use databend_common_meta_app::schema::CreateLockRevReq;
use databend_common_meta_app::schema::CreateOption;
use databend_common_meta_app::schema::CreateSequenceReply;
use databend_common_meta_app::schema::CreateSequenceReq;
use databend_common_meta_app::schema::CreateTableIndexReply;
use databend_common_meta_app::schema::CreateTableIndexReq;
use databend_common_meta_app::schema::CreateTableReply;
use databend_common_meta_app::schema::CreateTableReq;
use databend_common_meta_app::schema::CreateVirtualColumnReply;
use databend_common_meta_app::schema::CreateVirtualColumnReq;
use databend_common_meta_app::schema::DatabaseIdent;
use databend_common_meta_app::schema::DatabaseInfo;
use databend_common_meta_app::schema::DatabaseMeta;
use databend_common_meta_app::schema::DatabaseType;
use databend_common_meta_app::schema::DeleteLockRevReq;
use databend_common_meta_app::schema::DropDatabaseReply;
use databend_common_meta_app::schema::DropDatabaseReq;
use databend_common_meta_app::schema::DropIndexReply;
use databend_common_meta_app::schema::DropIndexReq;
use databend_common_meta_app::schema::DropSequenceReply;
use databend_common_meta_app::schema::DropSequenceReq;
use databend_common_meta_app::schema::DropTableByIdReq;
use databend_common_meta_app::schema::DropTableIndexReply;
use databend_common_meta_app::schema::DropTableIndexReq;
use databend_common_meta_app::schema::DropTableReply;
use databend_common_meta_app::schema::DropVirtualColumnReply;
use databend_common_meta_app::schema::DropVirtualColumnReq;
use databend_common_meta_app::schema::DroppedId;
use databend_common_meta_app::schema::ExtendLockRevReq;
use databend_common_meta_app::schema::GcDroppedTableReq;
use databend_common_meta_app::schema::GcDroppedTableResp;
use databend_common_meta_app::schema::GetDatabaseReq;
use databend_common_meta_app::schema::GetIndexReply;
use databend_common_meta_app::schema::GetIndexReq;
use databend_common_meta_app::schema::GetSequenceNextValueReply;
use databend_common_meta_app::schema::GetSequenceNextValueReq;
use databend_common_meta_app::schema::GetSequenceReply;
use databend_common_meta_app::schema::GetSequenceReq;
use databend_common_meta_app::schema::GetTableCopiedFileReply;
use databend_common_meta_app::schema::GetTableCopiedFileReq;
use databend_common_meta_app::schema::IndexMeta;
use databend_common_meta_app::schema::ListDatabaseReq;
use databend_common_meta_app::schema::ListDroppedTableReq;
use databend_common_meta_app::schema::ListIndexesByIdReq;
use databend_common_meta_app::schema::ListIndexesReq;
use databend_common_meta_app::schema::ListLockRevReq;
use databend_common_meta_app::schema::ListLocksReq;
use databend_common_meta_app::schema::ListVirtualColumnsReq;
use databend_common_meta_app::schema::LockInfo;
use databend_common_meta_app::schema::LockMeta;
use databend_common_meta_app::schema::RenameDatabaseReply;
use databend_common_meta_app::schema::RenameDatabaseReq;
use databend_common_meta_app::schema::RenameTableReply;
use databend_common_meta_app::schema::RenameTableReq;
use databend_common_meta_app::schema::SetTableColumnMaskPolicyReply;
use databend_common_meta_app::schema::SetTableColumnMaskPolicyReq;
use databend_common_meta_app::schema::TableInfo;
use databend_common_meta_app::schema::TableMeta;
use databend_common_meta_app::schema::TruncateTableReply;
use databend_common_meta_app::schema::TruncateTableReq;
use databend_common_meta_app::schema::UndropDatabaseReply;
use databend_common_meta_app::schema::UndropDatabaseReq;
use databend_common_meta_app::schema::UndropTableByIdReq;
use databend_common_meta_app::schema::UndropTableReply;
use databend_common_meta_app::schema::UndropTableReq;
use databend_common_meta_app::schema::UpdateIndexReply;
use databend_common_meta_app::schema::UpdateIndexReq;
use databend_common_meta_app::schema::UpdateMultiTableMetaReq;
use databend_common_meta_app::schema::UpdateMultiTableMetaResult;
use databend_common_meta_app::schema::UpdateVirtualColumnReply;
use databend_common_meta_app::schema::UpdateVirtualColumnReq;
use databend_common_meta_app::schema::UpsertTableOptionReply;
use databend_common_meta_app::schema::UpsertTableOptionReq;
use databend_common_meta_app::schema::VirtualColumnMeta;
use databend_common_meta_app::tenant::Tenant;
use databend_common_meta_app::KeyWithTenant;
use databend_common_meta_store::MetaStoreProvider;
use databend_common_meta_types::MetaId;
use databend_common_meta_types::SeqV;
use log::info;
use minitrace::func_name;

use crate::catalogs::default::catalog_context::CatalogContext;
use crate::databases::Database;
use crate::databases::DatabaseContext;
use crate::databases::DatabaseFactory;
use crate::storages::StorageDescription;
use crate::storages::StorageFactory;
use crate::storages::Table;

/// Catalog based on MetaStore
/// - System Database NOT included
/// - Meta data of databases are saved in meta store
/// - Instances of `Database` are created by using database factories according to the engine
/// - Database engines are free to save table meta in metastore or not
#[derive(Clone)]
pub struct MutableCatalog {
    ctx: CatalogContext,
    tenant: Tenant,
}

impl Debug for MutableCatalog {
    fn fmt(&self, f: &mut Formatter) -> std::fmt::Result {
        f.debug_struct("MutableCatalog").finish_non_exhaustive()
    }
}

impl MutableCatalog {
    /// The component hierarchy is layered as:
    /// ```text
    /// Remote:
    ///
    ///                                        RPC
    /// MetaRemote -------> Meta server      Meta server      Meta Server
    ///                      raft <---------->   raft   <----------> raft
    ///                     MetaEmbedded     MetaEmbedded     MetaEmbedded
    ///
    /// Embedded:
    ///
    /// MetaEmbedded
    /// ```
    #[async_backtrace::framed]
    pub async fn try_create_with_config(conf: InnerConfig) -> Result<Self> {
        let meta = {
            let provider = Arc::new(MetaStoreProvider::new(conf.meta.to_meta_grpc_client_conf()));

            provider.create_meta_store().await?
        };

        let tenant = conf.query.tenant_id.clone();

        // Create default database.
        let req = CreateDatabaseReq {
            create_option: CreateOption::CreateIfNotExists,
            name_ident: DatabaseNameIdent::new(&tenant, "default"),
            meta: DatabaseMeta {
                engine: "".to_string(),
                ..Default::default()
            },
        };
        meta.create_database(req).await?;

        // Storage factory.
        let storage_factory = StorageFactory::create(conf.clone());

        // Database factory.
        let database_factory = DatabaseFactory::create(conf.clone());

        let ctx = CatalogContext {
            meta,
            storage_factory: Arc::new(storage_factory),
            database_factory: Arc::new(database_factory),
        };
        Ok(MutableCatalog { ctx, tenant })
    }

    fn build_db_instance(&self, db_info: &Arc<DatabaseInfo>) -> Result<Arc<dyn Database>> {
        let ctx = DatabaseContext {
            meta: self.ctx.meta.clone(),
            storage_factory: self.ctx.storage_factory.clone(),
            tenant: self.tenant.clone(),
        };
        self.ctx
            .database_factory
            .build_database_by_engine(ctx, db_info)
    }
}

#[async_trait::async_trait]
impl Catalog for MutableCatalog {
    fn as_any(&self) -> &dyn Any {
        self
    }

    fn name(&self) -> String {
        "default".to_string()
    }

    fn info(&self) -> Arc<CatalogInfo> {
        CatalogInfo::default().into()
    }

    #[async_backtrace::framed]
    async fn get_database(&self, tenant: &Tenant, db_name: &str) -> Result<Arc<dyn Database>> {
        let db_info = self
            .ctx
            .meta
            .get_database(GetDatabaseReq::new(tenant, db_name))
            .await?;

        self.build_db_instance(&db_info)
    }

    #[async_backtrace::framed]
    async fn list_databases(&self, tenant: &Tenant) -> Result<Vec<Arc<dyn Database>>> {
        let dbs = self
            .ctx
            .meta
            .list_databases(ListDatabaseReq {
                tenant: tenant.clone(),
                filter: None,
            })
            .await?;

        dbs.iter().try_fold(vec![], |mut acc, item| {
            let db = self.build_db_instance(item)?;
            acc.push(db);
            Ok(acc)
        })
    }

    #[async_backtrace::framed]
    async fn create_database(&self, req: CreateDatabaseReq) -> Result<CreateDatabaseReply> {
        // Create database.
        let res = self.ctx.meta.create_database(req.clone()).await?;
        info!(
            "db name: {}, engine: {}",
            req.name_ident.database_name(),
            &req.meta.engine
        );

        // Initial the database after creating.
        let db_info = Arc::new(DatabaseInfo {
            ident: DatabaseIdent {
                db_id: res.db_id,
                seq: 0, // TODO
            },
            name_ident: req.name_ident.clone(),
            meta: req.meta.clone(),
        });
        let database = self.build_db_instance(&db_info)?;
        database.init_database(req.name_ident.tenant_name()).await?;
        Ok(CreateDatabaseReply {
            db_id: res.db_id,
            spec_vec: None,
        })
    }

    #[async_backtrace::framed]
    async fn drop_database(&self, req: DropDatabaseReq) -> Result<DropDatabaseReply> {
        Ok(self.ctx.meta.drop_database(req).await?)
    }

    #[async_backtrace::framed]
    async fn create_index(&self, req: CreateIndexReq) -> Result<CreateIndexReply> {
        Ok(self.ctx.meta.create_index(req).await?)
    }

    #[async_backtrace::framed]
    async fn drop_index(&self, req: DropIndexReq) -> Result<DropIndexReply> {
        Ok(self.ctx.meta.drop_index(req).await?)
    }

    #[async_backtrace::framed]
    async fn get_index(&self, req: GetIndexReq) -> Result<GetIndexReply> {
        Ok(self.ctx.meta.get_index(req).await?)
    }

    #[async_backtrace::framed]
    async fn update_index(&self, req: UpdateIndexReq) -> Result<UpdateIndexReply> {
        Ok(self.ctx.meta.update_index(req).await?)
    }

    #[async_backtrace::framed]
    async fn list_indexes(&self, req: ListIndexesReq) -> Result<Vec<(u64, String, IndexMeta)>> {
        Ok(self.ctx.meta.list_indexes(req).await?)
    }

    #[async_backtrace::framed]
    async fn list_index_ids_by_table_id(&self, req: ListIndexesByIdReq) -> Result<Vec<u64>> {
        Ok(self.ctx.meta.list_index_ids_by_table_id(req).await?)
    }

    #[async_backtrace::framed]
    async fn list_indexes_by_table_id(
        &self,
        req: ListIndexesByIdReq,
    ) -> Result<Vec<(u64, String, IndexMeta)>> {
        Ok(self.ctx.meta.list_indexes_by_table_id(req).await?)
    }

    // Virtual column

    #[async_backtrace::framed]
    async fn create_virtual_column(
        &self,
        req: CreateVirtualColumnReq,
    ) -> Result<CreateVirtualColumnReply> {
        Ok(self.ctx.meta.create_virtual_column(req).await?)
    }

    #[async_backtrace::framed]
    async fn update_virtual_column(
        &self,
        req: UpdateVirtualColumnReq,
    ) -> Result<UpdateVirtualColumnReply> {
        Ok(self.ctx.meta.update_virtual_column(req).await?)
    }

    #[async_backtrace::framed]
    async fn drop_virtual_column(
        &self,
        req: DropVirtualColumnReq,
    ) -> Result<DropVirtualColumnReply> {
        Ok(self.ctx.meta.drop_virtual_column(req).await?)
    }

    #[async_backtrace::framed]
    async fn list_virtual_columns(
        &self,
        req: ListVirtualColumnsReq,
    ) -> Result<Vec<VirtualColumnMeta>> {
        Ok(self.ctx.meta.list_virtual_columns(req).await?)
    }

    #[async_backtrace::framed]
    async fn undrop_database(&self, req: UndropDatabaseReq) -> Result<UndropDatabaseReply> {
        let res = self.ctx.meta.undrop_database(req).await?;
        Ok(res)
    }

    #[async_backtrace::framed]
    async fn rename_database(&self, req: RenameDatabaseReq) -> Result<RenameDatabaseReply> {
        let res = self.ctx.meta.rename_database(req).await?;
        Ok(res)
    }

    fn get_table_by_info(&self, table_info: &TableInfo) -> Result<Arc<dyn Table>> {
        let storage = self.ctx.storage_factory.clone();
        storage.get_table(table_info)
    }

    #[async_backtrace::framed]
    async fn get_table_meta_by_id(&self, table_id: MetaId) -> Result<Option<SeqV<TableMeta>>> {
        let res = self.ctx.meta.get_table_by_id(table_id).await?;
        Ok(res)
    }

    async fn mget_table_names_by_ids(
        &self,
        _tenant: &Tenant,
        table_ids: &[MetaId],
    ) -> Result<Vec<Option<String>>> {
        let res = self.ctx.meta.mget_table_names_by_ids(table_ids).await?;
        Ok(res)
    }

    #[async_backtrace::framed]
    async fn get_db_name_by_id(&self, db_id: MetaId) -> Result<String> {
        let res = self.ctx.meta.get_db_name_by_id(db_id).await?;
        Ok(res)
    }

    async fn mget_database_names_by_ids(
        &self,
        _tenant: &Tenant,
        db_ids: &[MetaId],
    ) -> Result<Vec<Option<String>>> {
        let res = self.ctx.meta.mget_database_names_by_ids(db_ids).await?;
        Ok(res)
    }

    #[async_backtrace::framed]
    async fn get_table_name_by_id(&self, table_id: MetaId) -> Result<Option<String>> {
        let res = self.ctx.meta.get_table_name_by_id(table_id).await?;
        Ok(res)
    }

    #[async_backtrace::framed]
    async fn get_table(
        &self,
        tenant: &Tenant,
        db_name: &str,
        table_name: &str,
    ) -> Result<Arc<dyn Table>> {
        let db = self.get_database(tenant, db_name).await?;
        db.get_table(table_name).await
    }

    #[async_backtrace::framed]
    async fn list_tables(&self, tenant: &Tenant, db_name: &str) -> Result<Vec<Arc<dyn Table>>> {
        let db = self.get_database(tenant, db_name).await?;
        db.list_tables().await
    }

    #[async_backtrace::framed]
    async fn list_tables_history(
        &self,
        tenant: &Tenant,
        db_name: &str,
    ) -> Result<Vec<Arc<dyn Table>>> {
        let db = self.get_database(tenant, db_name).await?;
        db.list_tables_history().await
    }

    async fn get_drop_table_infos(
        &self,
        req: ListDroppedTableReq,
    ) -> Result<(Vec<Arc<dyn Table>>, Vec<DroppedId>)> {
        let ctx = DatabaseContext {
            meta: self.ctx.meta.clone(),
            storage_factory: self.ctx.storage_factory.clone(),
            tenant: self.tenant.clone(),
        };

        let resp = ctx.meta.get_drop_table_infos(req).await?;

        let drop_ids = resp.drop_ids.clone();
        let drop_table_infos = resp.drop_table_infos;

        let storage = ctx.storage_factory.clone();

        let mut tables = vec![];
        for table_info in drop_table_infos {
            tables.push(storage.get_table(table_info.as_ref())?);
        }
        Ok((tables, drop_ids))
    }

    async fn gc_drop_tables(&self, req: GcDroppedTableReq) -> Result<GcDroppedTableResp> {
        let meta = self.ctx.meta.clone();
        let resp = meta.gc_drop_tables(req).await?;
        Ok(resp)
    }

    #[async_backtrace::framed]
    async fn create_table(&self, req: CreateTableReq) -> Result<CreateTableReply> {
        let db = self
            .get_database(&req.name_ident.tenant, &req.name_ident.db_name)
            .await?;
        db.create_table(req).await
    }

    #[async_backtrace::framed]
    async fn drop_table_by_id(&self, req: DropTableByIdReq) -> Result<DropTableReply> {
        let res = self.ctx.meta.drop_table_by_id(req).await?;
        Ok(res)
    }

    #[async_backtrace::framed]
    async fn undrop_table(&self, req: UndropTableReq) -> Result<UndropTableReply> {
        let db = self
            .get_database(&req.name_ident.tenant, &req.name_ident.db_name)
            .await?;
        db.undrop_table(req).await
    }

    async fn undrop_table_by_id(&self, req: UndropTableByIdReq) -> Result<UndropTableReply> {
        let res = self.ctx.meta.undrop_table_by_id(req).await?;
        Ok(res)
    }

    async fn commit_table_meta(&self, req: CommitTableMetaReq) -> Result<CommitTableMetaReply> {
        let db = self
            .get_database(&req.name_ident.tenant, &req.name_ident.db_name)
            .await?;
        db.commit_table_meta(req).await
    }

    #[async_backtrace::framed]
    async fn rename_table(&self, req: RenameTableReq) -> Result<RenameTableReply> {
        let db = self
            .get_database(&req.name_ident.tenant, &req.name_ident.db_name)
            .await?;
        db.rename_table(req).await
    }

    #[async_backtrace::framed]
    async fn upsert_table_option(
        &self,
        tenant: &Tenant,
        db_name: &str,
        req: UpsertTableOptionReq,
    ) -> Result<UpsertTableOptionReply> {
        let db = self.get_database(tenant, db_name).await?;
        db.upsert_table_option(req).await
    }

    #[async_backtrace::framed]
<<<<<<< HEAD
    async fn retryable_update_multi_table_meta(
=======
    async fn update_table_meta(
        &self,
        table_info: &TableInfo,
        req: UpdateTableMetaReq,
    ) -> Result<UpdateTableMetaReply> {
        match table_info.db_type.clone() {
            DatabaseType::NormalDB => {
                info!(
                    "updating table meta. table desc: [{}], has copied files: [{}]?",
                    table_info.desc,
                    req.copied_files.is_some()
                );
                let begin = Instant::now();
                let res = self.ctx.meta.update_table_meta(req).await;
                info!(
                    "update table meta done. table id: {:?}, time used {:?}",
                    table_info.ident,
                    begin.elapsed()
                );
                Ok(res?)
            }
            DatabaseType::ShareDB(share_params) => {
                let share_ident = share_params.share_ident;
                let tenant = Tenant::new_or_err(share_ident.tenant_name(), func_name!())?;
                let db = self.get_database(&tenant, share_ident.share_name()).await?;
                db.update_table_meta(req).await
            }
        }
    }

    async fn update_stream_metas(&self, reqs: &[UpdateStreamMetaReq]) -> Result<()> {
        self.ctx.meta.update_stream_metas(reqs).await?;
        Ok(())
    }

    #[async_backtrace::framed]
    async fn update_multi_table_meta(
>>>>>>> 68be3bd1
        &self,
        reqs: UpdateMultiTableMetaReq,
    ) -> Result<UpdateMultiTableMetaResult> {
        info!(
            "updating multi table meta. number of tables: {}",
            reqs.update_table_metas.len()
        );
        let begin = Instant::now();
        let res = self.ctx.meta.update_multi_table_meta(reqs).await;
        info!(
            "update multi table meta done. time used {:?}",
            begin.elapsed()
        );
        Ok(res?)
    }

    async fn set_table_column_mask_policy(
        &self,
        req: SetTableColumnMaskPolicyReq,
    ) -> Result<SetTableColumnMaskPolicyReply> {
        Ok(self.ctx.meta.set_table_column_mask_policy(req).await?)
    }

    #[async_backtrace::framed]
    async fn get_table_copied_file_info(
        &self,
        tenant: &Tenant,
        db_name: &str,
        req: GetTableCopiedFileReq,
    ) -> Result<GetTableCopiedFileReply> {
        let db = self.get_database(tenant, db_name).await?;
        db.get_table_copied_file_info(req).await
    }

    #[async_backtrace::framed]
    async fn truncate_table(
        &self,
        table_info: &TableInfo,
        req: TruncateTableReq,
    ) -> Result<TruncateTableReply> {
        match table_info.db_type.clone() {
            DatabaseType::NormalDB => Ok(self.ctx.meta.truncate_table(req).await?),
            DatabaseType::ShareDB(share_params) => {
                let share_ident = share_params.share_ident;
                let tenant = Tenant::new_or_err(share_ident.tenant_name(), func_name!())?;
                let db = self.get_database(&tenant, share_ident.share_name()).await?;
                db.truncate_table(req).await
            }
        }
    }

    #[async_backtrace::framed]
    async fn create_table_index(&self, req: CreateTableIndexReq) -> Result<CreateTableIndexReply> {
        Ok(self.ctx.meta.create_table_index(req).await?)
    }

    #[async_backtrace::framed]
    async fn drop_table_index(&self, req: DropTableIndexReq) -> Result<DropTableIndexReply> {
        Ok(self.ctx.meta.drop_table_index(req).await?)
    }

    #[async_backtrace::framed]
    async fn list_lock_revisions(&self, req: ListLockRevReq) -> Result<Vec<(u64, LockMeta)>> {
        Ok(self.ctx.meta.list_lock_revisions(req).await?)
    }

    #[async_backtrace::framed]
    async fn create_lock_revision(&self, req: CreateLockRevReq) -> Result<CreateLockRevReply> {
        Ok(self.ctx.meta.create_lock_revision(req).await?)
    }

    #[async_backtrace::framed]
    async fn extend_lock_revision(&self, req: ExtendLockRevReq) -> Result<()> {
        Ok(self.ctx.meta.extend_lock_revision(req).await?)
    }

    #[async_backtrace::framed]
    async fn delete_lock_revision(&self, req: DeleteLockRevReq) -> Result<()> {
        Ok(self.ctx.meta.delete_lock_revision(req).await?)
    }

    #[async_backtrace::framed]
    async fn list_locks(&self, req: ListLocksReq) -> Result<Vec<LockInfo>> {
        Ok(self.ctx.meta.list_locks(req).await?)
    }

    fn get_table_engines(&self) -> Vec<StorageDescription> {
        self.ctx.storage_factory.get_storage_descriptors()
    }

    async fn create_sequence(&self, req: CreateSequenceReq) -> Result<CreateSequenceReply> {
        Ok(self.ctx.meta.create_sequence(req).await?)
    }

    async fn get_sequence(&self, req: GetSequenceReq) -> Result<GetSequenceReply> {
        Ok(self.ctx.meta.get_sequence(req).await?)
    }

    async fn get_sequence_next_value(
        &self,
        req: GetSequenceNextValueReq,
    ) -> Result<GetSequenceNextValueReply> {
        Ok(self.ctx.meta.get_sequence_next_value(req).await?)
    }

    async fn drop_sequence(&self, req: DropSequenceReq) -> Result<DropSequenceReply> {
        Ok(self.ctx.meta.drop_sequence(req).await?)
    }
}<|MERGE_RESOLUTION|>--- conflicted
+++ resolved
@@ -511,47 +511,7 @@
     }
 
     #[async_backtrace::framed]
-<<<<<<< HEAD
     async fn retryable_update_multi_table_meta(
-=======
-    async fn update_table_meta(
-        &self,
-        table_info: &TableInfo,
-        req: UpdateTableMetaReq,
-    ) -> Result<UpdateTableMetaReply> {
-        match table_info.db_type.clone() {
-            DatabaseType::NormalDB => {
-                info!(
-                    "updating table meta. table desc: [{}], has copied files: [{}]?",
-                    table_info.desc,
-                    req.copied_files.is_some()
-                );
-                let begin = Instant::now();
-                let res = self.ctx.meta.update_table_meta(req).await;
-                info!(
-                    "update table meta done. table id: {:?}, time used {:?}",
-                    table_info.ident,
-                    begin.elapsed()
-                );
-                Ok(res?)
-            }
-            DatabaseType::ShareDB(share_params) => {
-                let share_ident = share_params.share_ident;
-                let tenant = Tenant::new_or_err(share_ident.tenant_name(), func_name!())?;
-                let db = self.get_database(&tenant, share_ident.share_name()).await?;
-                db.update_table_meta(req).await
-            }
-        }
-    }
-
-    async fn update_stream_metas(&self, reqs: &[UpdateStreamMetaReq]) -> Result<()> {
-        self.ctx.meta.update_stream_metas(reqs).await?;
-        Ok(())
-    }
-
-    #[async_backtrace::framed]
-    async fn update_multi_table_meta(
->>>>>>> 68be3bd1
         &self,
         reqs: UpdateMultiTableMetaReq,
     ) -> Result<UpdateMultiTableMetaResult> {
