// Copyright 2020-2021 The Datafuse Authors.
//
// SPDX-License-Identifier: Apache-2.0.

use std::sync::Arc;

use common_datavalues::DataField;
use common_datavalues::DataSchema;
use common_datavalues::DataSchemaRef;
use common_datavalues::DataSchemaRefExt;
use common_datavalues::DataType;
use common_exception::Result;

use crate::{col, StageKind};
use crate::AggregatorFinalPlan;
use crate::AggregatorPartialPlan;
use crate::EmptyPlan;
use crate::ExplainPlan;
use crate::ExplainType;
use crate::ExpressionAction;
use crate::ExpressionPlan;
use crate::FilterPlan;
use crate::HavingPlan;
use crate::LimitPlan;
use crate::PlanNode;
use crate::ProjectionPlan;
use crate::RewriteHelper;
use crate::ScanPlan;
use crate::SelectPlan;
use crate::SortPlan;
use crate::StagePlan;

pub enum AggregateMode {
    Partial,
    Final
}

pub struct PlanBuilder {
    plan: PlanNode
}

impl PlanBuilder {
    /// Create a builder from an existing plan
    pub fn from(plan: &PlanNode) -> Self {
        Self { plan: plan.clone() }
    }

    pub fn create(schema: DataSchemaRef) -> Self {
        Self::from(&PlanNode::Empty(EmptyPlan { schema }))
    }

    /// Create an empty relation.
    pub fn empty() -> Self {
        Self::from(&PlanNode::Empty(EmptyPlan {
            schema: DataSchemaRef::new(DataSchema::empty())
        }))
    }

    /// Apply a expression and merge the fields with exprs.
    pub fn expression(&self, exprs: &[ExpressionAction], desc: &str) -> Result<Self> {
        let input_schema = self.plan.schema();

        // Get the projection expressions(Including rewrite).
        let mut projection_exprs = vec![];
        exprs.iter().for_each(|v| match v {
            ExpressionAction::Wildcard => {
                for i in 0..input_schema.fields().len() {
                    projection_exprs.push(col(input_schema.fields()[i].name()))
                }
            }
            _ => projection_exprs.push(v.clone())
        });

        // Merge fields.
        let fields = RewriteHelper::exprs_to_fields(&projection_exprs, &input_schema)?;
        let mut merged = input_schema.fields().clone();
        for field in fields {
            if !merged.iter().any(|x| x.name() == field.name()) && field.name() != "*" {
                merged.push(field);
            }
        }

        Ok(Self::from(&PlanNode::Expression(ExpressionPlan {
            input: Arc::new(self.plan.clone()),
            exprs: projection_exprs,
            schema: DataSchemaRefExt::create(merged),
            desc: desc.to_string()
        })))
    }

    /// Apply a projection.
    pub fn project(&self, exprs: &[ExpressionAction]) -> Result<Self> {
        let input_schema = self.plan.schema();
        let fields = RewriteHelper::exprs_to_fields(exprs, &input_schema)?;

        Ok(Self::from(&PlanNode::Projection(ProjectionPlan {
            input: Arc::new(self.plan.clone()),
            expr: exprs.to_owned(),
            schema: DataSchemaRefExt::create(fields)
        })))
    }

    fn aggregate(
        &self,
        mode: AggregateMode,
        schema_before_groupby: DataSchemaRef,
        aggr_expr: &[ExpressionAction],
        group_expr: &[ExpressionAction]
    ) -> Result<Self> {
        Ok(match mode {
            AggregateMode::Partial => {
                let fields = RewriteHelper::exprs_to_fields(aggr_expr, &schema_before_groupby)?;
                let mut partial_fields = fields
                    .iter()
                    .map(|f| DataField::new(f.name(), DataType::Utf8, false))
                    .collect::<Vec<_>>();

                if !group_expr.is_empty() {
                    // Fields. [aggrs,  [keys],  key ]
                    // aggrs: aggr_len aggregate states
                    // keys:  Vec<Key>, DataTypeStruct
                    // key:  group id, DataTypeBinary
                    partial_fields.push(DataField::new("_group_keys", DataType::Utf8, false));
                    partial_fields.push(DataField::new("_group_by_key", DataType::Binary, false));
                }

<<<<<<< HEAD
        Ok(match mode {
            AggregateMode::Partial => {
                Self::from(&PlanNode::AggregatorPartial(AggregatorPartialPlan::try_create(
                    group_expr.to_vec(),
                    rewrite_aggr_exprs.to_vec(),
                    Arc::new(self.plan.clone())
                )?))
=======
                Self::from(&PlanNode::AggregatorPartial(AggregatorPartialPlan {
                    input: Arc::new(self.plan.clone()),
                    aggr_expr: aggr_expr.to_vec(),
                    group_expr: group_expr.to_vec(),
                    schema: DataSchemaRefExt::create(partial_fields)
                }))
            }
            AggregateMode::Final => {
                let mut final_exprs = aggr_expr.to_owned();
                final_exprs.extend_from_slice(group_expr);
                let final_fields =
                    RewriteHelper::exprs_to_fields(&final_exprs, &schema_before_groupby)?;

                Self::from(&PlanNode::AggregatorFinal(AggregatorFinalPlan {
                    input: Arc::new(self.plan.clone()),
                    aggr_expr: aggr_expr.to_vec(),
                    group_expr: group_expr.to_vec(),
                    schema: DataSchemaRefExt::create(final_fields)
                }))
>>>>>>> be3cce61
            }
        })
    }

    /// Apply a partial aggregator plan.
    pub fn aggregate_partial(
        &self,
        aggr_expr: &[ExpressionAction],
        group_expr: &[ExpressionAction]
    ) -> Result<Self> {
        self.aggregate(
            AggregateMode::Partial,
            self.plan.schema(),
            aggr_expr,
            group_expr
        )
    }

    /// Apply a final aggregator plan.
    pub fn aggregate_final(
        &self,
        schema_before_groupby: DataSchemaRef,
        aggr_expr: &[ExpressionAction],
        group_expr: &[ExpressionAction]
    ) -> Result<Self> {
        self.aggregate(
            AggregateMode::Final,
            schema_before_groupby,
            aggr_expr,
            group_expr
        )
    }

    /// Scan a data source
    pub fn scan(
        schema_name: &str,
        _table_name: &str,
        table_schema: &DataSchema,
        projection: Option<Vec<usize>>,
        table_args: Option<ExpressionAction>,
        limit: Option<usize>
    ) -> Result<Self> {
        let table_schema = DataSchemaRef::new(table_schema.clone());
        let projected_schema = projection.clone().map(|p| {
            DataSchemaRefExt::create(p.iter().map(|i| table_schema.field(*i).clone()).collect())
                .as_ref()
                .clone()
        });
        let projected_schema = match projected_schema {
            None => table_schema.clone(),
            Some(v) => Arc::new(v)
        };

        Ok(Self::from(&PlanNode::Scan(ScanPlan {
            schema_name: schema_name.to_owned(),
            table_schema,
            projected_schema,
            projection,
            table_args,
            filters: vec![],
            limit
        })))
    }

    /// Apply a filter
    pub fn filter(&self, expr: ExpressionAction) -> Result<Self> {
        Ok(Self::from(&PlanNode::Filter(FilterPlan {
            predicate: expr,
            input: Arc::new(self.plan.clone())
        })))
    }

    /// Apply a having
    pub fn having(&self, expr: ExpressionAction) -> Result<Self> {
        Ok(Self::from(&PlanNode::Having(HavingPlan {
            predicate: expr,
            input: Arc::new(self.plan.clone())
        })))
    }

    pub fn sort(&self, exprs: &[ExpressionAction]) -> Result<Self> {
        Ok(Self::from(&PlanNode::Sort(SortPlan {
            order_by: exprs.to_vec(),
            input: Arc::new(self.plan.clone())
        })))
    }

    /// Apply a limit
    pub fn limit(&self, n: usize) -> Result<Self> {
        Ok(Self::from(&PlanNode::Limit(LimitPlan {
            n,
            input: Arc::new(self.plan.clone())
        })))
    }

    pub fn select(&self) -> Result<Self> {
        Ok(Self::from(&PlanNode::Select(SelectPlan {
            input: Arc::new(self.plan.clone())
        })))
    }

    pub fn explain(&self) -> Result<Self> {
        Ok(Self::from(&PlanNode::Explain(ExplainPlan {
            typ: ExplainType::Syntax,
            input: Arc::new(self.plan.clone())
        })))
    }

    /// Build the plan
    pub fn build(&self) -> Result<PlanNode> {
        Ok(self.plan.clone())
    }
}<|MERGE_RESOLUTION|>--- conflicted
+++ resolved
@@ -124,15 +124,6 @@
                     partial_fields.push(DataField::new("_group_by_key", DataType::Binary, false));
                 }
 
-<<<<<<< HEAD
-        Ok(match mode {
-            AggregateMode::Partial => {
-                Self::from(&PlanNode::AggregatorPartial(AggregatorPartialPlan::try_create(
-                    group_expr.to_vec(),
-                    rewrite_aggr_exprs.to_vec(),
-                    Arc::new(self.plan.clone())
-                )?))
-=======
                 Self::from(&PlanNode::AggregatorPartial(AggregatorPartialPlan {
                     input: Arc::new(self.plan.clone()),
                     aggr_expr: aggr_expr.to_vec(),
@@ -152,7 +143,6 @@
                     group_expr: group_expr.to_vec(),
                     schema: DataSchemaRefExt::create(final_fields)
                 }))
->>>>>>> be3cce61
             }
         })
     }
