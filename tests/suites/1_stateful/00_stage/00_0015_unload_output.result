--- conflicted
+++ resolved
@@ -26,21 +26,6 @@
 a/bc/data_UUID_0000_00000009.csv	2	1
 >>>> copy into @s1/a/bc from (select * from t1) file_format = (type=csv) max_file_size=1 detailed_output=false
 10	20	20
-<<<<<<< HEAD
->>>> unload parquet with detailed_output=true
-a/bc/data_UUID_0000_00000000.parquet	374	1
-a/bc/data_UUID_0000_00000001.parquet	374	1
-a/bc/data_UUID_0000_00000002.parquet	374	1
-a/bc/data_UUID_0000_00000003.parquet	374	1
-a/bc/data_UUID_0000_00000004.parquet	374	1
-a/bc/data_UUID_0000_00000005.parquet	374	1
-a/bc/data_UUID_0000_00000006.parquet	374	1
-a/bc/data_UUID_0000_00000007.parquet	374	1
-a/bc/data_UUID_0000_00000008.parquet	374	1
-a/bc/data_UUID_0000_00000009.parquet	374	1
->>>> unload parquet with detailed_output=false
-10	50	3740
-=======
 <<<<
 <<<<
 >>>> copy /*+ set_var(max_threads=1) */ into @s1/a/bc from (select * from t1)  max_file_size=1 detailed_output=true
@@ -73,6 +58,5 @@
 >>>> copy /*+ set_var(max_threads=1) */ into @s1/a/data_ from (select 1)  detailed_output=true
 a/data_UUID_0000_00000000.parquet	262	1
 <<<<
->>>>>>> ce099edb
 >>>> drop stage if exists s1
 >>>> drop table if exists t1