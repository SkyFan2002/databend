--- conflicted
+++ resolved
@@ -85,13 +85,8 @@
 
         let operator = ctx.get_storage_operator()?;
         let table_schema = self.table_info.schema();
-<<<<<<< HEAD
-        let block_reader = BlockReader::create(operator, table_schema, projection, ctx.clone())?;
-        Ok(block_reader)
-    }
-=======
-        let block_reader = BlockReader::create(ctx.clone(), operator, table_schema, projection)?;
->>>>>>> 5507f48e
+        BlockReader::create(ctx.clone(), operator, table_schema, projection)
+    }
 
     #[inline]
     pub fn do_read2(
