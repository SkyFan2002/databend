--- conflicted
+++ resolved
@@ -16,12 +16,9 @@
 
 use common_exception::Result;
 
-<<<<<<< HEAD
 use super::interpreter_user_stage_describe::DescribeUserStageInterpreter;
 use super::interpreter_user_stage_drop::DropUserStageInterpreter;
-=======
 use super::CreateDatabaseInterpreter;
->>>>>>> d35bc6da
 use super::CreateTableInterpreter;
 use super::CreateUserInterpreter;
 use super::CreateUserStageInterpreter;
@@ -33,13 +30,9 @@
 use super::ShowMetricsInterpreter;
 use super::ShowProcessListInterpreter;
 use super::ShowSettingsInterpreter;
-<<<<<<< HEAD
 use super::ShowStagesInterpreter;
-=======
 use crate::interpreters::AlterUserInterpreter;
-use crate::interpreters::CreateUserInterpreter;
 use crate::interpreters::DropUserInterpreter;
->>>>>>> d35bc6da
 use crate::sessions::QueryContext;
 use crate::sql::plans::Plan;
 use crate::sql::DfStatement;
@@ -85,7 +78,6 @@
             Plan::CreateTable(create_table) => {
                 CreateTableInterpreter::try_create(ctx, *create_table.clone())
             }
-<<<<<<< HEAD
             Plan::CreateStage(create_stage) => {
                 CreateUserStageInterpreter::try_create(ctx, *create_stage.clone())
             }
@@ -94,11 +86,9 @@
             Plan::DescStage(s) => DescribeUserStageInterpreter::try_create(ctx, *s.clone()),
             Plan::ListStage(s) => ListInterpreter::try_create(ctx, *s.clone()),
 
-=======
             Plan::CreateDatabase(create_database) => {
                 CreateDatabaseInterpreter::try_create(ctx, create_database.clone())
             }
->>>>>>> d35bc6da
             Plan::ShowMetrics => ShowMetricsInterpreter::try_create(ctx),
             Plan::ShowProcessList => ShowProcessListInterpreter::try_create(ctx),
             Plan::ShowSettings => ShowSettingsInterpreter::try_create(ctx),
