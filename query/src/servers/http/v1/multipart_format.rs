--- conflicted
+++ resolved
@@ -76,185 +76,6 @@
                     )?,
                 );
             }
-<<<<<<< HEAD
-            Compression::Gzip => Some(CompressAlgorithm::Gzip),
-            Compression::Bz2 => Some(CompressAlgorithm::Bz2),
-            Compression::Brotli => Some(CompressAlgorithm::Brotli),
-            Compression::Zstd => Some(CompressAlgorithm::Zstd),
-            Compression::Deflate => Some(CompressAlgorithm::Zlib),
-            Compression::RawDeflate => Some(CompressAlgorithm::Deflate),
-            Compression::Lzo => {
-                return Err(ErrorCode::UnImplement("compress type lzo is unimplemented"))
-            }
-            Compression::Snappy => {
-                return Err(ErrorCode::UnImplement(
-                    "compress type snappy is unimplemented",
-                ))
-            }
-        };
-        let input_decompress = compress_algo.map(DecompressDecoder::new);
-
-        let input_format = FormatFactory::instance().get_input(name, schema, settings)?;
-
-        if ports.len() != 1 || input_format.support_parallel() {
-            return Err(ErrorCode::UnImplement(
-                "Unimplemented parallel input format.",
-            ));
-        }
-
-        let (tx, rx) = common_base::base::tokio::sync::mpsc::channel(2);
-
-        Ok((
-            MultipartWorker {
-                multipart,
-                tx: Some(tx),
-            },
-            vec![SequentialInputFormatSource::create(
-                ports[0].clone(),
-                input_format,
-                input_decompress,
-                rx,
-                ctx.get_scan_progress(),
-            )?],
-        ))
-    }
-}
-
-enum State {
-    NeedReceiveData,
-    ReceivedData(Vec<u8>),
-    NeedDeserialize,
-}
-
-pub struct SequentialInputFormatSource {
-    state: State,
-    finished: bool,
-    skipped_header: bool,
-    output: Arc<OutputPort>,
-    data_block: Vec<DataBlock>,
-    scan_progress: Arc<Progress>,
-    input_state: Box<dyn InputState>,
-    input_format: Box<dyn InputFormat>,
-    input_decompress: Option<DecompressDecoder>,
-    data_receiver: Receiver<Result<Vec<u8>>>,
-}
-
-impl SequentialInputFormatSource {
-    pub fn create(
-        output: Arc<OutputPort>,
-        input_format: Box<dyn InputFormat>,
-        input_decompress: Option<DecompressDecoder>,
-        data_receiver: Receiver<Result<Vec<u8>>>,
-        scan_progress: Arc<Progress>,
-    ) -> Result<ProcessorPtr> {
-        let input_state = input_format.create_state();
-
-        Ok(ProcessorPtr::create(Box::new(
-            SequentialInputFormatSource {
-                output,
-                input_state,
-                input_format,
-                input_decompress,
-                data_receiver,
-                scan_progress,
-                finished: false,
-                state: State::NeedReceiveData,
-                data_block: vec![],
-                skipped_header: false,
-            },
-        )))
-    }
-}
-
-#[async_trait::async_trait]
-impl Processor for SequentialInputFormatSource {
-    fn name(&self) -> &'static str {
-        "SequentialInputFormatSource"
-    }
-
-    fn event(&mut self) -> Result<Event> {
-        if self.output.is_finished() {
-            return Ok(Event::Finished);
-        }
-
-        if !self.output.can_push() {
-            return Ok(Event::NeedConsume);
-        }
-
-        if let Some(data_block) = self.data_block.pop() {
-            self.output.push_data(Ok(data_block));
-            return Ok(Event::NeedConsume);
-        }
-
-        if self.finished && !matches!(&self.state, State::NeedDeserialize) {
-            self.output.finish();
-            return Ok(Event::Finished);
-        }
-
-        match &self.state {
-            State::NeedReceiveData => Ok(Event::Async),
-            State::ReceivedData(_data) => Ok(Event::Sync),
-            State::NeedDeserialize => Ok(Event::Sync),
-        }
-    }
-
-    fn process(&mut self) -> Result<()> {
-        let mut progress_values = ProgressValues::default();
-        match replace(&mut self.state, State::NeedReceiveData) {
-            State::ReceivedData(data) => {
-                let data = match &mut self.input_decompress {
-                    None => data,
-                    Some(decompress) => {
-                        // Alloc with 10 times of input data at once to avoid too many alloc.
-                        let mut output = Vec::with_capacity(10 * data.len());
-                        let mut buf = vec![0; 1024 * 1024];
-                        let mut amt = 0;
-
-                        loop {
-                            match decompress.state() {
-                                DecompressState::Reading => {
-                                    // All data has been consumed, break with existing data directly.
-                                    if amt == data.len() {
-                                        break output;
-                                    }
-
-                                    let read = decompress.fill(&data[amt..]);
-                                    amt += read;
-                                }
-                                DecompressState::Decoding => {
-                                    let written = decompress.decode(&mut buf).map_err(|e| {
-                                        ErrorCode::InvalidCompressionData(format!(
-                                            "compression data invalid: {e}"
-                                        ))
-                                    })?;
-                                    output.extend_from_slice(&buf[..written])
-                                }
-                                DecompressState::Flushing => {
-                                    let written = decompress.finish(&mut buf).map_err(|e| {
-                                        ErrorCode::InvalidCompressionData(format!(
-                                            "compression data invalid: {e}"
-                                        ))
-                                    })?;
-                                    output.extend_from_slice(&buf[..written])
-                                }
-                                DecompressState::Done => {
-                                    break output;
-                                }
-                            }
-                        }
-                    }
-                };
-
-                let mut data_slice: &[u8] = &data;
-                progress_values.bytes += data.len();
-
-                if !self.skipped_header {
-                    let len = data_slice.len();
-                    let skip_size = self
-                        .input_format
-                        .skip_header(data_slice, &mut self.input_state)?;
-=======
->>>>>>> d4ded9cd
 
             Ok((
                 Box::new(ParallelMultipartWorker::create(multipart, tx, input_format)),
